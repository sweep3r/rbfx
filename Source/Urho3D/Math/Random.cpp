<<<<<<< HEAD
//
// Copyright (c) 2008-2019 the Urho3D project.
//
// Permission is hereby granted, free of charge, to any person obtaining a copy
// of this software and associated documentation files (the "Software"), to deal
// in the Software without restriction, including without limitation the rights
// to use, copy, modify, merge, publish, distribute, sublicense, and/or sell
// copies of the Software, and to permit persons to whom the Software is
// furnished to do so, subject to the following conditions:
//
// The above copyright notice and this permission notice shall be included in
// all copies or substantial portions of the Software.
//
// THE SOFTWARE IS PROVIDED "AS IS", WITHOUT WARRANTY OF ANY KIND, EXPRESS OR
// IMPLIED, INCLUDING BUT NOT LIMITED TO THE WARRANTIES OF MERCHANTABILITY,
// FITNESS FOR A PARTICULAR PURPOSE AND NONINFRINGEMENT. IN NO EVENT SHALL THE
// AUTHORS OR COPYRIGHT HOLDERS BE LIABLE FOR ANY CLAIM, DAMAGES OR OTHER
// LIABILITY, WHETHER IN AN ACTION OF CONTRACT, TORT OR OTHERWISE, ARISING FROM,
// OUT OF OR IN CONNECTION WITH THE SOFTWARE OR THE USE OR OTHER DEALINGS IN
// THE SOFTWARE.
//

#include "../Precompiled.h"

#include "../Math/Random.h"

#include "../DebugNew.h"

namespace Urho3D
{

static unsigned randomSeed = 1;

void SetRandomSeed(unsigned seed)
{
    randomSeed = seed;
}

unsigned GetRandomSeed()
{
    return randomSeed;
}

int Rand()
{
    randomSeed = randomSeed * 214013 + 2531011;
    return (randomSeed >> 16u) & 32767u;
}

float RandStandardNormal()
{
    float val = 0.0f;
    for (int i = 0; i < 12; i++)
        val += Rand() / 32768.0f;
    val -= 6.0f;

    // Now val is approximatly standard normal distributed
    return val;
}

}
=======
//
// Copyright (c) 2008-2020 the Urho3D project.
//
// Permission is hereby granted, free of charge, to any person obtaining a copy
// of this software and associated documentation files (the "Software"), to deal
// in the Software without restriction, including without limitation the rights
// to use, copy, modify, merge, publish, distribute, sublicense, and/or sell
// copies of the Software, and to permit persons to whom the Software is
// furnished to do so, subject to the following conditions:
//
// The above copyright notice and this permission notice shall be included in
// all copies or substantial portions of the Software.
//
// THE SOFTWARE IS PROVIDED "AS IS", WITHOUT WARRANTY OF ANY KIND, EXPRESS OR
// IMPLIED, INCLUDING BUT NOT LIMITED TO THE WARRANTIES OF MERCHANTABILITY,
// FITNESS FOR A PARTICULAR PURPOSE AND NONINFRINGEMENT. IN NO EVENT SHALL THE
// AUTHORS OR COPYRIGHT HOLDERS BE LIABLE FOR ANY CLAIM, DAMAGES OR OTHER
// LIABILITY, WHETHER IN AN ACTION OF CONTRACT, TORT OR OTHERWISE, ARISING FROM,
// OUT OF OR IN CONNECTION WITH THE SOFTWARE OR THE USE OR OTHER DEALINGS IN
// THE SOFTWARE.
//

#include "../Precompiled.h"

#include "../Math/Random.h"

#include "../DebugNew.h"

namespace Urho3D
{

static unsigned randomSeed = 1;

void SetRandomSeed(unsigned seed)
{
    randomSeed = seed;
}

unsigned GetRandomSeed()
{
    return randomSeed;
}

int Rand()
{
    randomSeed = randomSeed * 214013 + 2531011;
    return (randomSeed >> 16u) & 32767u;
}

float RandStandardNormal()
{
    float val = 0.0f;
    for (int i = 0; i < 12; i++)
        val += Rand() / 32768.0f;
    val -= 6.0f;

    // Now val is approximatly standard normal distributed
    return val;
}

}
>>>>>>> 6296d22e
<|MERGE_RESOLUTION|>--- conflicted
+++ resolved
@@ -1,66 +1,3 @@
-<<<<<<< HEAD
-//
-// Copyright (c) 2008-2019 the Urho3D project.
-//
-// Permission is hereby granted, free of charge, to any person obtaining a copy
-// of this software and associated documentation files (the "Software"), to deal
-// in the Software without restriction, including without limitation the rights
-// to use, copy, modify, merge, publish, distribute, sublicense, and/or sell
-// copies of the Software, and to permit persons to whom the Software is
-// furnished to do so, subject to the following conditions:
-//
-// The above copyright notice and this permission notice shall be included in
-// all copies or substantial portions of the Software.
-//
-// THE SOFTWARE IS PROVIDED "AS IS", WITHOUT WARRANTY OF ANY KIND, EXPRESS OR
-// IMPLIED, INCLUDING BUT NOT LIMITED TO THE WARRANTIES OF MERCHANTABILITY,
-// FITNESS FOR A PARTICULAR PURPOSE AND NONINFRINGEMENT. IN NO EVENT SHALL THE
-// AUTHORS OR COPYRIGHT HOLDERS BE LIABLE FOR ANY CLAIM, DAMAGES OR OTHER
-// LIABILITY, WHETHER IN AN ACTION OF CONTRACT, TORT OR OTHERWISE, ARISING FROM,
-// OUT OF OR IN CONNECTION WITH THE SOFTWARE OR THE USE OR OTHER DEALINGS IN
-// THE SOFTWARE.
-//
-
-#include "../Precompiled.h"
-
-#include "../Math/Random.h"
-
-#include "../DebugNew.h"
-
-namespace Urho3D
-{
-
-static unsigned randomSeed = 1;
-
-void SetRandomSeed(unsigned seed)
-{
-    randomSeed = seed;
-}
-
-unsigned GetRandomSeed()
-{
-    return randomSeed;
-}
-
-int Rand()
-{
-    randomSeed = randomSeed * 214013 + 2531011;
-    return (randomSeed >> 16u) & 32767u;
-}
-
-float RandStandardNormal()
-{
-    float val = 0.0f;
-    for (int i = 0; i < 12; i++)
-        val += Rand() / 32768.0f;
-    val -= 6.0f;
-
-    // Now val is approximatly standard normal distributed
-    return val;
-}
-
-}
-=======
 //
 // Copyright (c) 2008-2020 the Urho3D project.
 //
@@ -121,5 +58,4 @@
     return val;
 }
 
-}
->>>>>>> 6296d22e
+}