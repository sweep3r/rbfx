<<<<<<< HEAD
//
// Copyright (c) 2008-2018 the Urho3D project.
//
// Permission is hereby granted, free of charge, to any person obtaining a copy
// of this software and associated documentation files (the "Software"), to deal
// in the Software without restriction, including without limitation the rights
// to use, copy, modify, merge, publish, distribute, sublicense, and/or sell
// copies of the Software, and to permit persons to whom the Software is
// furnished to do so, subject to the following conditions:
//
// The above copyright notice and this permission notice shall be included in
// all copies or substantial portions of the Software.
//
// THE SOFTWARE IS PROVIDED "AS IS", WITHOUT WARRANTY OF ANY KIND, EXPRESS OR
// IMPLIED, INCLUDING BUT NOT LIMITED TO THE WARRANTIES OF MERCHANTABILITY,
// FITNESS FOR A PARTICULAR PURPOSE AND NONINFRINGEMENT. IN NO EVENT SHALL THE
// AUTHORS OR COPYRIGHT HOLDERS BE LIABLE FOR ANY CLAIM, DAMAGES OR OTHER
// LIABILITY, WHETHER IN AN ACTION OF CONTRACT, TORT OR OTHERWISE, ARISING FROM,
// OUT OF OR IN CONNECTION WITH THE SOFTWARE OR THE USE OR OTHER DEALINGS IN
// THE SOFTWARE.
//

#pragma once

#include "../Core/Attribute.h"
#include "../Container/HashMap.h"
#include "../Container/HashSet.h"
#include "../Container/Ptr.h"
#include "../Math/StringHash.h"

#include <cstring>

namespace Urho3D
{

static const unsigned MAX_NETWORK_ATTRIBUTES = 64;

class Component;
class Connection;
class Node;
class Scene;

struct ReplicationState;
struct ComponentReplicationState;
struct NodeReplicationState;
struct SceneReplicationState;

/// Dirty attribute bits structure for network replication.
struct URHO3D_API DirtyBits
{
    /// Construct empty.
    DirtyBits() = default;

    /// Copy-construct.
    DirtyBits(const DirtyBits& bits) :
        count_(bits.count_)
    {
        memcpy(data_, bits.data_, MAX_NETWORK_ATTRIBUTES / 8);
    }

    /// Set a bit.
    void Set(unsigned index)
    {
        if (index < MAX_NETWORK_ATTRIBUTES)
        {
            unsigned byteIndex = index >> 3u;
            auto bit = (unsigned)(1u << (index & 7u));
            if ((data_[byteIndex] & bit) == 0)
            {
                data_[byteIndex] |= bit;
                ++count_;
            }
        }
    }

    /// Clear a bit.
    void Clear(unsigned index)
    {
        if (index < MAX_NETWORK_ATTRIBUTES)
        {
            unsigned byteIndex = index >> 3u;
            auto bit = (unsigned)(1u << (index & 7u));
            if ((data_[byteIndex] & bit) != 0)
            {
                data_[byteIndex] &= ~bit;
                --count_;
            }
        }
    }

    /// Clear all bits.
    void ClearAll()
    {
        memset(data_, 0, MAX_NETWORK_ATTRIBUTES / 8);
        count_ = 0;
    }

    /// Return if bit is set.
    bool IsSet(unsigned index) const
    {
        if (index < MAX_NETWORK_ATTRIBUTES)
        {
            unsigned byteIndex = index >> 3u;
            auto bit = (unsigned)(1u << (index & 7u));
            return (data_[byteIndex] & bit) != 0;
        }
        else
            return false;
    }

    /// Return number of set bits.
    unsigned Count() const { return count_; }

    /// Bit data.
    unsigned char data_[MAX_NETWORK_ATTRIBUTES / 8]{};
    /// Number of set bits.
    unsigned char count_{};
};

/// Per-object attribute state for network replication, allocated on demand.
struct URHO3D_API NetworkState
{
    /// Cached network attribute infos.
    const Vector<AttributeInfo>* attributes_{};
    /// Current network attribute values.
    Vector<Variant> currentValues_;
    /// Previous network attribute values.
    Vector<Variant> previousValues_;
    /// Replication states that are tracking this object.
    PODVector<ReplicationState*> replicationStates_;
    /// Previous user variables.
    VariantMap previousVars_;
    /// Bitmask for intercepting network messages. Used on the client only.
    unsigned long long interceptMask_{};
};

/// Base class for per-user network replication states.
struct URHO3D_API ReplicationState
{
    /// Parent network connection.
    Connection* connection_;
};

/// Per-user component network replication state.
struct URHO3D_API ComponentReplicationState : public ReplicationState
{
    /// Parent node replication state.
    NodeReplicationState* nodeState_{};
    /// Link to the actual component.
    WeakPtr<Component> component_;
    /// Dirty attribute bits.
    DirtyBits dirtyAttributes_;
};

/// Per-user node network replication state.
struct URHO3D_API NodeReplicationState : public ReplicationState
{
    /// Parent scene replication state.
    SceneReplicationState* sceneState_;
    /// Link to the actual node.
    WeakPtr<Node> node_;
    /// Dirty attribute bits.
    DirtyBits dirtyAttributes_;
    /// Dirty user vars.
    HashSet<StringHash> dirtyVars_;
    /// Components by ID.
    HashMap<unsigned, ComponentReplicationState> componentStates_;
    /// Interest management priority accumulator.
    float priorityAcc_{};
    /// Whether exists in the SceneState's dirty set.
    bool markedDirty_{};
};

/// Per-user scene network replication state.
struct URHO3D_API SceneReplicationState : public ReplicationState
{
    /// Nodes by ID.
    HashMap<unsigned, NodeReplicationState> nodeStates_;
    /// Dirty node IDs.
    HashSet<unsigned> dirtyNodes_;

    void Clear()
    {
        nodeStates_.Clear();
        dirtyNodes_.Clear();
    }
};

}
=======
//
// Copyright (c) 2008-2019 the Urho3D project.
//
// Permission is hereby granted, free of charge, to any person obtaining a copy
// of this software and associated documentation files (the "Software"), to deal
// in the Software without restriction, including without limitation the rights
// to use, copy, modify, merge, publish, distribute, sublicense, and/or sell
// copies of the Software, and to permit persons to whom the Software is
// furnished to do so, subject to the following conditions:
//
// The above copyright notice and this permission notice shall be included in
// all copies or substantial portions of the Software.
//
// THE SOFTWARE IS PROVIDED "AS IS", WITHOUT WARRANTY OF ANY KIND, EXPRESS OR
// IMPLIED, INCLUDING BUT NOT LIMITED TO THE WARRANTIES OF MERCHANTABILITY,
// FITNESS FOR A PARTICULAR PURPOSE AND NONINFRINGEMENT. IN NO EVENT SHALL THE
// AUTHORS OR COPYRIGHT HOLDERS BE LIABLE FOR ANY CLAIM, DAMAGES OR OTHER
// LIABILITY, WHETHER IN AN ACTION OF CONTRACT, TORT OR OTHERWISE, ARISING FROM,
// OUT OF OR IN CONNECTION WITH THE SOFTWARE OR THE USE OR OTHER DEALINGS IN
// THE SOFTWARE.
//

#pragma once

#include "../Core/Attribute.h"
#include "../Container/HashMap.h"
#include "../Container/HashSet.h"
#include "../Container/Ptr.h"
#include "../Math/StringHash.h"

#include <cstring>

namespace Urho3D
{

static const unsigned MAX_NETWORK_ATTRIBUTES = 64;

class Component;
class Connection;
class Node;
class Scene;

struct ReplicationState;
struct ComponentReplicationState;
struct NodeReplicationState;
struct SceneReplicationState;

/// Dirty attribute bits structure for network replication.
struct URHO3D_API DirtyBits
{
    /// Construct empty.
    DirtyBits() = default;

    /// Copy-construct.
    DirtyBits(const DirtyBits& bits) :
        count_(bits.count_)
    {
        memcpy(data_, bits.data_, MAX_NETWORK_ATTRIBUTES / 8);
    }

    /// Set a bit.
    void Set(unsigned index)
    {
        if (index < MAX_NETWORK_ATTRIBUTES)
        {
            unsigned byteIndex = index >> 3u;
            auto bit = (unsigned)(1u << (index & 7u));
            if ((data_[byteIndex] & bit) == 0)
            {
                data_[byteIndex] |= bit;
                ++count_;
            }
        }
    }

    /// Clear a bit.
    void Clear(unsigned index)
    {
        if (index < MAX_NETWORK_ATTRIBUTES)
        {
            unsigned byteIndex = index >> 3u;
            auto bit = (unsigned)(1u << (index & 7u));
            if ((data_[byteIndex] & bit) != 0)
            {
                data_[byteIndex] &= ~bit;
                --count_;
            }
        }
    }

    /// Clear all bits.
    void ClearAll()
    {
        memset(data_, 0, MAX_NETWORK_ATTRIBUTES / 8);
        count_ = 0;
    }

    /// Return if bit is set.
    bool IsSet(unsigned index) const
    {
        if (index < MAX_NETWORK_ATTRIBUTES)
        {
            unsigned byteIndex = index >> 3u;
            auto bit = (unsigned)(1u << (index & 7u));
            return (data_[byteIndex] & bit) != 0;
        }
        else
            return false;
    }

    /// Return number of set bits.
    unsigned Count() const { return count_; }

    /// Bit data.
    unsigned char data_[MAX_NETWORK_ATTRIBUTES / 8]{};
    /// Number of set bits.
    unsigned char count_{};
};

/// Per-object attribute state for network replication, allocated on demand.
struct URHO3D_API NetworkState
{
    /// Cached network attribute infos.
    const Vector<AttributeInfo>* attributes_{};
    /// Current network attribute values.
    Vector<Variant> currentValues_;
    /// Previous network attribute values.
    Vector<Variant> previousValues_;
    /// Replication states that are tracking this object.
    PODVector<ReplicationState*> replicationStates_;
    /// Previous user variables.
    VariantMap previousVars_;
    /// Bitmask for intercepting network messages. Used on the client only.
    unsigned long long interceptMask_{};
};

/// Base class for per-user network replication states.
struct URHO3D_API ReplicationState
{
    /// Parent network connection.
    Connection* connection_;
};

/// Per-user component network replication state.
struct URHO3D_API ComponentReplicationState : public ReplicationState
{
    /// Parent node replication state.
    NodeReplicationState* nodeState_{};
    /// Link to the actual component.
    WeakPtr<Component> component_;
    /// Dirty attribute bits.
    DirtyBits dirtyAttributes_;
};

/// Per-user node network replication state.
struct URHO3D_API NodeReplicationState : public ReplicationState
{
    /// Parent scene replication state.
    SceneReplicationState* sceneState_;
    /// Link to the actual node.
    WeakPtr<Node> node_;
    /// Dirty attribute bits.
    DirtyBits dirtyAttributes_;
    /// Dirty user vars.
    HashSet<StringHash> dirtyVars_;
    /// Components by ID.
    HashMap<unsigned, ComponentReplicationState> componentStates_;
    /// Interest management priority accumulator.
    float priorityAcc_{};
    /// Whether exists in the SceneState's dirty set.
    bool markedDirty_{};
};

/// Per-user scene network replication state.
struct URHO3D_API SceneReplicationState : public ReplicationState
{
    /// Nodes by ID.
    HashMap<unsigned, NodeReplicationState> nodeStates_;
    /// Dirty node IDs.
    HashSet<unsigned> dirtyNodes_;

    void Clear()
    {
        nodeStates_.Clear();
        dirtyNodes_.Clear();
    }
};

}
>>>>>>> a476f0c4
<|MERGE_RESOLUTION|>--- conflicted
+++ resolved
@@ -1,194 +1,3 @@
-<<<<<<< HEAD
-//
-// Copyright (c) 2008-2018 the Urho3D project.
-//
-// Permission is hereby granted, free of charge, to any person obtaining a copy
-// of this software and associated documentation files (the "Software"), to deal
-// in the Software without restriction, including without limitation the rights
-// to use, copy, modify, merge, publish, distribute, sublicense, and/or sell
-// copies of the Software, and to permit persons to whom the Software is
-// furnished to do so, subject to the following conditions:
-//
-// The above copyright notice and this permission notice shall be included in
-// all copies or substantial portions of the Software.
-//
-// THE SOFTWARE IS PROVIDED "AS IS", WITHOUT WARRANTY OF ANY KIND, EXPRESS OR
-// IMPLIED, INCLUDING BUT NOT LIMITED TO THE WARRANTIES OF MERCHANTABILITY,
-// FITNESS FOR A PARTICULAR PURPOSE AND NONINFRINGEMENT. IN NO EVENT SHALL THE
-// AUTHORS OR COPYRIGHT HOLDERS BE LIABLE FOR ANY CLAIM, DAMAGES OR OTHER
-// LIABILITY, WHETHER IN AN ACTION OF CONTRACT, TORT OR OTHERWISE, ARISING FROM,
-// OUT OF OR IN CONNECTION WITH THE SOFTWARE OR THE USE OR OTHER DEALINGS IN
-// THE SOFTWARE.
-//
-
-#pragma once
-
-#include "../Core/Attribute.h"
-#include "../Container/HashMap.h"
-#include "../Container/HashSet.h"
-#include "../Container/Ptr.h"
-#include "../Math/StringHash.h"
-
-#include <cstring>
-
-namespace Urho3D
-{
-
-static const unsigned MAX_NETWORK_ATTRIBUTES = 64;
-
-class Component;
-class Connection;
-class Node;
-class Scene;
-
-struct ReplicationState;
-struct ComponentReplicationState;
-struct NodeReplicationState;
-struct SceneReplicationState;
-
-/// Dirty attribute bits structure for network replication.
-struct URHO3D_API DirtyBits
-{
-    /// Construct empty.
-    DirtyBits() = default;
-
-    /// Copy-construct.
-    DirtyBits(const DirtyBits& bits) :
-        count_(bits.count_)
-    {
-        memcpy(data_, bits.data_, MAX_NETWORK_ATTRIBUTES / 8);
-    }
-
-    /// Set a bit.
-    void Set(unsigned index)
-    {
-        if (index < MAX_NETWORK_ATTRIBUTES)
-        {
-            unsigned byteIndex = index >> 3u;
-            auto bit = (unsigned)(1u << (index & 7u));
-            if ((data_[byteIndex] & bit) == 0)
-            {
-                data_[byteIndex] |= bit;
-                ++count_;
-            }
-        }
-    }
-
-    /// Clear a bit.
-    void Clear(unsigned index)
-    {
-        if (index < MAX_NETWORK_ATTRIBUTES)
-        {
-            unsigned byteIndex = index >> 3u;
-            auto bit = (unsigned)(1u << (index & 7u));
-            if ((data_[byteIndex] & bit) != 0)
-            {
-                data_[byteIndex] &= ~bit;
-                --count_;
-            }
-        }
-    }
-
-    /// Clear all bits.
-    void ClearAll()
-    {
-        memset(data_, 0, MAX_NETWORK_ATTRIBUTES / 8);
-        count_ = 0;
-    }
-
-    /// Return if bit is set.
-    bool IsSet(unsigned index) const
-    {
-        if (index < MAX_NETWORK_ATTRIBUTES)
-        {
-            unsigned byteIndex = index >> 3u;
-            auto bit = (unsigned)(1u << (index & 7u));
-            return (data_[byteIndex] & bit) != 0;
-        }
-        else
-            return false;
-    }
-
-    /// Return number of set bits.
-    unsigned Count() const { return count_; }
-
-    /// Bit data.
-    unsigned char data_[MAX_NETWORK_ATTRIBUTES / 8]{};
-    /// Number of set bits.
-    unsigned char count_{};
-};
-
-/// Per-object attribute state for network replication, allocated on demand.
-struct URHO3D_API NetworkState
-{
-    /// Cached network attribute infos.
-    const Vector<AttributeInfo>* attributes_{};
-    /// Current network attribute values.
-    Vector<Variant> currentValues_;
-    /// Previous network attribute values.
-    Vector<Variant> previousValues_;
-    /// Replication states that are tracking this object.
-    PODVector<ReplicationState*> replicationStates_;
-    /// Previous user variables.
-    VariantMap previousVars_;
-    /// Bitmask for intercepting network messages. Used on the client only.
-    unsigned long long interceptMask_{};
-};
-
-/// Base class for per-user network replication states.
-struct URHO3D_API ReplicationState
-{
-    /// Parent network connection.
-    Connection* connection_;
-};
-
-/// Per-user component network replication state.
-struct URHO3D_API ComponentReplicationState : public ReplicationState
-{
-    /// Parent node replication state.
-    NodeReplicationState* nodeState_{};
-    /// Link to the actual component.
-    WeakPtr<Component> component_;
-    /// Dirty attribute bits.
-    DirtyBits dirtyAttributes_;
-};
-
-/// Per-user node network replication state.
-struct URHO3D_API NodeReplicationState : public ReplicationState
-{
-    /// Parent scene replication state.
-    SceneReplicationState* sceneState_;
-    /// Link to the actual node.
-    WeakPtr<Node> node_;
-    /// Dirty attribute bits.
-    DirtyBits dirtyAttributes_;
-    /// Dirty user vars.
-    HashSet<StringHash> dirtyVars_;
-    /// Components by ID.
-    HashMap<unsigned, ComponentReplicationState> componentStates_;
-    /// Interest management priority accumulator.
-    float priorityAcc_{};
-    /// Whether exists in the SceneState's dirty set.
-    bool markedDirty_{};
-};
-
-/// Per-user scene network replication state.
-struct URHO3D_API SceneReplicationState : public ReplicationState
-{
-    /// Nodes by ID.
-    HashMap<unsigned, NodeReplicationState> nodeStates_;
-    /// Dirty node IDs.
-    HashSet<unsigned> dirtyNodes_;
-
-    void Clear()
-    {
-        nodeStates_.Clear();
-        dirtyNodes_.Clear();
-    }
-};
-
-}
-=======
 //
 // Copyright (c) 2008-2019 the Urho3D project.
 //
@@ -377,5 +186,4 @@
     }
 };
 
-}
->>>>>>> a476f0c4
+}