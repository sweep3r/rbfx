<<<<<<< HEAD
//
// Copyright (c) 2008-2018 the Urho3D project.
//
// Permission is hereby granted, free of charge, to any person obtaining a copy
// of this software and associated documentation files (the "Software"), to deal
// in the Software without restriction, including without limitation the rights
// to use, copy, modify, merge, publish, distribute, sublicense, and/or sell
// copies of the Software, and to permit persons to whom the Software is
// furnished to do so, subject to the following conditions:
//
// The above copyright notice and this permission notice shall be included in
// all copies or substantial portions of the Software.
//
// THE SOFTWARE IS PROVIDED "AS IS", WITHOUT WARRANTY OF ANY KIND, EXPRESS OR
// IMPLIED, INCLUDING BUT NOT LIMITED TO THE WARRANTIES OF MERCHANTABILITY,
// FITNESS FOR A PARTICULAR PURPOSE AND NONINFRINGEMENT. IN NO EVENT SHALL THE
// AUTHORS OR COPYRIGHT HOLDERS BE LIABLE FOR ANY CLAIM, DAMAGES OR OTHER
// LIABILITY, WHETHER IN AN ACTION OF CONTRACT, TORT OR OTHERWISE, ARISING FROM,
// OUT OF OR IN CONNECTION WITH THE SOFTWARE OR THE USE OR OTHER DEALINGS IN
// THE SOFTWARE.
//

#include <Urho3D/Core/CoreEvents.h>
#include <Urho3D/Core/ProcessUtils.h>
#include <Urho3D/Engine/Engine.h>
#include <Urho3D/Graphics/AnimatedModel.h>
#include <Urho3D/Graphics/AnimationController.h>
#include <Urho3D/Graphics/Camera.h>
#include <Urho3D/Graphics/Light.h>
#include <Urho3D/Graphics/Material.h>
#include <Urho3D/Graphics/Octree.h>
#include <Urho3D/Graphics/Renderer.h>
#include <Urho3D/Graphics/Zone.h>
#include <Urho3D/Input/Controls.h>
#include <Urho3D/Input/Input.h>
#include <Urho3D/IO/FileSystem.h>
#include <Urho3D/Physics/CollisionShape.h>
#include <Urho3D/Physics/PhysicsWorld.h>
#include <Urho3D/Physics/RigidBody.h>
#include <Urho3D/Resource/ResourceCache.h>
#include <Urho3D/Scene/Scene.h>
#include <Urho3D/UI/Font.h>
#include <Urho3D/UI/Text.h>
#include <Urho3D/UI/UI.h>

#include "Character.h"
#include "CharacterDemo.h"
#include "Touch.h"

#include <Urho3D/DebugNew.h>

URHO3D_DEFINE_APPLICATION_MAIN(CharacterDemo)

CharacterDemo::CharacterDemo(Context* context) :
    Sample(context),
    firstPerson_(false)
{
    // Register factory and attributes for the Character component so it can be created via CreateComponent, and loaded / saved
    Character::RegisterObject(context);
}

CharacterDemo::~CharacterDemo() = default;

void CharacterDemo::Start()
{
    // Execute base class startup
    Sample::Start();
    if (touchEnabled_)
        touch_ = new Touch(context_, TOUCH_SENSITIVITY);

    // Create static scene content
    CreateScene();

    // Create the controllable character
    CreateCharacter();

    // Create the UI content
    CreateInstructions();

    // Subscribe to necessary events
    SubscribeToEvents();

    // Set the mouse mode to use in the sample
    Sample::InitMouseMode(MM_RELATIVE);
}

void CharacterDemo::CreateScene()
{
    auto* cache = GetSubsystem<ResourceCache>();

    scene_ = new Scene(context_);

    // Create scene subsystem components
    scene_->CreateComponent<Octree>();
    scene_->CreateComponent<PhysicsWorld>();

    // Create camera and define viewport. We will be doing load / save, so it's convenient to create the camera outside the scene,
    // so that it won't be destroyed and recreated, and we don't have to redefine the viewport on load
    cameraNode_ = new Node(context_);
    auto* camera = cameraNode_->CreateComponent<Camera>();
    camera->SetFarClip(300.0f);
    GetSubsystem<Renderer>()->SetViewport(0, new Viewport(context_, scene_, camera));

    // Create static scene content. First create a zone for ambient lighting and fog control
    Node* zoneNode = scene_->CreateChild("Zone");
    auto* zone = zoneNode->CreateComponent<Zone>();
    zone->SetAmbientColor(Color(0.15f, 0.15f, 0.15f));
    zone->SetFogColor(Color(0.5f, 0.5f, 0.7f));
    zone->SetFogStart(100.0f);
    zone->SetFogEnd(300.0f);
    zone->SetBoundingBox(BoundingBox(-1000.0f, 1000.0f));

    // Create a directional light with cascaded shadow mapping
    Node* lightNode = scene_->CreateChild("DirectionalLight");
    lightNode->SetDirection(Vector3(0.3f, -0.5f, 0.425f));
    auto* light = lightNode->CreateComponent<Light>();
    light->SetLightType(LIGHT_DIRECTIONAL);
    light->SetCastShadows(true);
    light->SetShadowBias(BiasParameters(0.00025f, 0.5f));
    light->SetShadowCascade(CascadeParameters(10.0f, 50.0f, 200.0f, 0.0f, 0.8f));
    light->SetSpecularIntensity(0.5f);

    // Create the floor object
    Node* floorNode = scene_->CreateChild("Floor");
    floorNode->SetPosition(Vector3(0.0f, -0.5f, 0.0f));
    floorNode->SetScale(Vector3(200.0f, 1.0f, 200.0f));
    auto* object = floorNode->CreateComponent<StaticModel>();
    object->SetModel(cache->GetResource<Model>("Models/Box.mdl"));
    object->SetMaterial(cache->GetResource<Material>("Materials/Stone.xml"));

    auto* body = floorNode->CreateComponent<RigidBody>();
    // Use collision layer bit 2 to mark world scenery. This is what we will raycast against to prevent camera from going
    // inside geometry
    body->SetCollisionLayer(2);
    auto* shape = floorNode->CreateComponent<CollisionShape>();
    shape->SetBox(Vector3::ONE);

    // Create mushrooms of varying sizes
    const unsigned NUM_MUSHROOMS = 60;
    for (unsigned i = 0; i < NUM_MUSHROOMS; ++i)
    {
        Node* objectNode = scene_->CreateChild("Mushroom");
        objectNode->SetPosition(Vector3(Random(180.0f) - 90.0f, 0.0f, Random(180.0f) - 90.0f));
        objectNode->SetRotation(Quaternion(0.0f, Random(360.0f), 0.0f));
        objectNode->SetScale(2.0f + Random(5.0f));
        auto* object = objectNode->CreateComponent<StaticModel>();
        object->SetModel(cache->GetResource<Model>("Models/Mushroom.mdl"));
        object->SetMaterial(cache->GetResource<Material>("Materials/Mushroom.xml"));
        object->SetCastShadows(true);

        auto* body = objectNode->CreateComponent<RigidBody>();
        body->SetCollisionLayer(2);
        auto* shape = objectNode->CreateComponent<CollisionShape>();
        shape->SetTriangleMesh(object->GetModel(), 0);
    }

    // Create movable boxes. Let them fall from the sky at first
    const unsigned NUM_BOXES = 100;
    for (unsigned i = 0; i < NUM_BOXES; ++i)
    {
        float scale = Random(2.0f) + 0.5f;

        Node* objectNode = scene_->CreateChild("Box");
        objectNode->SetPosition(Vector3(Random(180.0f) - 90.0f, Random(10.0f) + 10.0f, Random(180.0f) - 90.0f));
        objectNode->SetRotation(Quaternion(Random(360.0f), Random(360.0f), Random(360.0f)));
        objectNode->SetScale(scale);
        auto* object = objectNode->CreateComponent<StaticModel>();
        object->SetModel(cache->GetResource<Model>("Models/Box.mdl"));
        object->SetMaterial(cache->GetResource<Material>("Materials/Stone.xml"));
        object->SetCastShadows(true);

        auto* body = objectNode->CreateComponent<RigidBody>();
        body->SetCollisionLayer(2);
        // Bigger boxes will be heavier and harder to move
        body->SetMass(scale * 2.0f);
        auto* shape = objectNode->CreateComponent<CollisionShape>();
        shape->SetBox(Vector3::ONE);
    }
}

void CharacterDemo::CreateCharacter()
{
    auto* cache = GetSubsystem<ResourceCache>();

    Node* objectNode = scene_->CreateChild("Jack");
    objectNode->SetPosition(Vector3(0.0f, 1.0f, 0.0f));

    // spin node
    Node* adjustNode = objectNode->CreateChild("AdjNode");
    adjustNode->SetRotation( Quaternion(180, Vector3(0,1,0) ) );

    // Create the rendering component + animation controller
    auto* object = adjustNode->CreateComponent<AnimatedModel>();
    object->SetModel(cache->GetResource<Model>("Models/Mutant/Mutant.mdl"));
    object->SetMaterial(cache->GetResource<Material>("Models/Mutant/Materials/mutant_M.xml"));
    object->SetCastShadows(true);
    adjustNode->CreateComponent<AnimationController>();

    // Set the head bone for manual control
    object->GetSkeleton().GetBone("Mutant:Head")->animated_ = false;

    // Create rigidbody, and set non-zero mass so that the body becomes dynamic
    auto* body = objectNode->CreateComponent<RigidBody>();
    body->SetCollisionLayer(1);
    body->SetMass(1.0f);

    // Set zero angular factor so that physics doesn't turn the character on its own.
    // Instead we will control the character yaw manually
    body->SetAngularFactor(Vector3::ZERO);

    // Set the rigidbody to signal collision also when in rest, so that we get ground collisions properly
    body->SetCollisionEventMode(COLLISION_ALWAYS);

    // Set a capsule shape for collision
    auto* shape = objectNode->CreateComponent<CollisionShape>();
    shape->SetCapsule(0.7f, 1.8f, Vector3(0.0f, 0.9f, 0.0f));

    // Create the character logic component, which takes care of steering the rigidbody
    // Remember it so that we can set the controls. Use a WeakPtr because the scene hierarchy already owns it
    // and keeps it alive as long as it's not removed from the hierarchy
    character_ = objectNode->CreateComponent<Character>();
}

void CharacterDemo::CreateInstructions()
{
    auto* cache = GetSubsystem<ResourceCache>();
    auto* ui = GetSubsystem<UI>();

    // Construct new Text object, set string to display and font to use
    auto* instructionText = ui->GetRoot()->CreateChild<Text>();
    instructionText->SetText(
        "Use WASD keys and mouse/touch to move\n"
        "Space to jump, F to toggle 1st/3rd person\n"
        "F5 to save scene, F7 to load"
    );
    instructionText->SetFont(cache->GetResource<Font>("Fonts/Anonymous Pro.ttf"), 15);
    // The text has multiple rows. Center them in relation to each other
    instructionText->SetTextAlignment(HA_CENTER);

    // Position the text relative to the screen center
    instructionText->SetHorizontalAlignment(HA_CENTER);
    instructionText->SetVerticalAlignment(VA_CENTER);
    instructionText->SetPosition(0, ui->GetRoot()->GetHeight() / 4);
}

void CharacterDemo::SubscribeToEvents()
{
    // Subscribe to Update event for setting the character controls before physics simulation
    SubscribeToEvent(E_UPDATE, URHO3D_HANDLER(CharacterDemo, HandleUpdate));

    // Subscribe to PostUpdate event for updating the camera position after physics simulation
    SubscribeToEvent(E_POSTUPDATE, URHO3D_HANDLER(CharacterDemo, HandlePostUpdate));

    // Unsubscribe the SceneUpdate event from base class as the camera node is being controlled in HandlePostUpdate() in this sample
    UnsubscribeFromEvent(E_SCENEUPDATE);
}

void CharacterDemo::HandleUpdate(StringHash eventType, VariantMap& eventData)
{
    using namespace Update;

    auto* input = GetSubsystem<Input>();

    if (character_)
    {
        // Clear previous controls
        character_->controls_.Set(CTRL_FORWARD | CTRL_BACK | CTRL_LEFT | CTRL_RIGHT | CTRL_JUMP, false);

        // Update controls using touch utility class
        if (touch_)
            touch_->UpdateTouches(character_->controls_);

        // Update controls using keys
        auto* ui = GetSubsystem<UI>();
        if (!ui->GetFocusElement())
        {
            if (!touch_ || !touch_->useGyroscope_)
            {
                character_->controls_.Set(CTRL_FORWARD, input->GetKeyDown(KEY_W));
                character_->controls_.Set(CTRL_BACK, input->GetKeyDown(KEY_S));
                character_->controls_.Set(CTRL_LEFT, input->GetKeyDown(KEY_A));
                character_->controls_.Set(CTRL_RIGHT, input->GetKeyDown(KEY_D));
            }
            character_->controls_.Set(CTRL_JUMP, input->GetKeyDown(KEY_SPACE));

            // Add character yaw & pitch from the mouse motion or touch input
            if (touchEnabled_)
            {
                for (unsigned i = 0; i < input->GetNumTouches(); ++i)
                {
                    TouchState* state = input->GetTouch(i);
                    if (!state->touchedElement_)    // Touch on empty space
                    {
                        auto* camera = cameraNode_->GetComponent<Camera>();
                        if (!camera)
                            return;

                        auto* graphics = GetSubsystem<Graphics>();
                        character_->controls_.yaw_ += TOUCH_SENSITIVITY * camera->GetFov() / graphics->GetHeight() * state->delta_.x_;
                        character_->controls_.pitch_ += TOUCH_SENSITIVITY * camera->GetFov() / graphics->GetHeight() * state->delta_.y_;
                    }
                }
            }
            else
            {
                character_->controls_.yaw_ += (float)input->GetMouseMoveX() * YAW_SENSITIVITY;
                character_->controls_.pitch_ += (float)input->GetMouseMoveY() * YAW_SENSITIVITY;
            }
            // Limit pitch
            character_->controls_.pitch_ = Clamp(character_->controls_.pitch_, -80.0f, 80.0f);
            // Set rotation already here so that it's updated every rendering frame instead of every physics frame
            character_->GetNode()->SetRotation(Quaternion(character_->controls_.yaw_, Vector3::UP));

            // Switch between 1st and 3rd person
            if (input->GetKeyPress(KEY_F))
                firstPerson_ = !firstPerson_;

            // Turn on/off gyroscope on mobile platform
            if (touch_ && input->GetKeyPress(KEY_G))
                touch_->useGyroscope_ = !touch_->useGyroscope_;

            // Check for loading / saving the scene
            if (input->GetKeyPress(KEY_F5))
            {
                File saveFile(context_, GetSubsystem<FileSystem>()->GetProgramDir() + "Data/Scenes/CharacterDemo.xml", FILE_WRITE);
                scene_->SaveXML(saveFile);
            }
            if (input->GetKeyPress(KEY_F7))
            {
                File loadFile(context_, GetSubsystem<FileSystem>()->GetProgramDir() + "Data/Scenes/CharacterDemo.xml", FILE_READ);
                scene_->LoadXML(loadFile);
                // After loading we have to reacquire the weak pointer to the Character component, as it has been recreated
                // Simply find the character's scene node by name as there's only one of them
                Node* characterNode = scene_->GetChild("Jack", true);
                if (characterNode)
                    character_ = characterNode->GetComponent<Character>();
            }
        }
    }
}

void CharacterDemo::HandlePostUpdate(StringHash eventType, VariantMap& eventData)
{
    if (!character_)
        return;

    Node* characterNode = character_->GetNode();

    // Get camera lookat dir from character yaw + pitch
    const Quaternion& rot = characterNode->GetRotation();
    Quaternion dir = rot * Quaternion(character_->controls_.pitch_, Vector3::RIGHT);

    // Turn head to camera pitch, but limit to avoid unnatural animation
    Node* headNode = characterNode->GetChild("Mutant:Head", true);
    float limitPitch = Clamp(character_->controls_.pitch_, -45.0f, 45.0f);
    Quaternion headDir = rot * Quaternion(limitPitch, Vector3(1.0f, 0.0f, 0.0f));
    // This could be expanded to look at an arbitrary target, now just look at a point in front
    Vector3 headWorldTarget = headNode->GetWorldPosition() + headDir * Vector3(0.0f, 0.0f, -1.0f);
    headNode->LookAt(headWorldTarget, Vector3(0.0f, 1.0f, 0.0f));

    if (firstPerson_)
    {
        cameraNode_->SetPosition(headNode->GetWorldPosition() + rot * Vector3(0.0f, 0.15f, 0.2f));
        cameraNode_->SetRotation(dir);
    }
    else
    {
        // Third person camera: position behind the character
        Vector3 aimPoint = characterNode->GetPosition() + rot * Vector3(0.0f, 1.7f, 0.0f);

        // Collide camera ray with static physics objects (layer bitmask 2) to ensure we see the character properly
        Vector3 rayDir = dir * Vector3::BACK;
        float rayDistance = touch_ ? touch_->cameraDistance_ : CAMERA_INITIAL_DIST;
        PhysicsRaycastResult result;
        scene_->GetComponent<PhysicsWorld>()->RaycastSingle(result, Ray(aimPoint, rayDir), rayDistance, 2);
        if (result.body_)
            rayDistance = Min(rayDistance, result.distance_);
        rayDistance = Clamp(rayDistance, CAMERA_MIN_DIST, CAMERA_MAX_DIST);

        cameraNode_->SetPosition(aimPoint + rayDir * rayDistance);
        cameraNode_->SetRotation(dir);
    }
}
=======
//
// Copyright (c) 2008-2019 the Urho3D project.
//
// Permission is hereby granted, free of charge, to any person obtaining a copy
// of this software and associated documentation files (the "Software"), to deal
// in the Software without restriction, including without limitation the rights
// to use, copy, modify, merge, publish, distribute, sublicense, and/or sell
// copies of the Software, and to permit persons to whom the Software is
// furnished to do so, subject to the following conditions:
//
// The above copyright notice and this permission notice shall be included in
// all copies or substantial portions of the Software.
//
// THE SOFTWARE IS PROVIDED "AS IS", WITHOUT WARRANTY OF ANY KIND, EXPRESS OR
// IMPLIED, INCLUDING BUT NOT LIMITED TO THE WARRANTIES OF MERCHANTABILITY,
// FITNESS FOR A PARTICULAR PURPOSE AND NONINFRINGEMENT. IN NO EVENT SHALL THE
// AUTHORS OR COPYRIGHT HOLDERS BE LIABLE FOR ANY CLAIM, DAMAGES OR OTHER
// LIABILITY, WHETHER IN AN ACTION OF CONTRACT, TORT OR OTHERWISE, ARISING FROM,
// OUT OF OR IN CONNECTION WITH THE SOFTWARE OR THE USE OR OTHER DEALINGS IN
// THE SOFTWARE.
//

#include <Urho3D/Core/CoreEvents.h>
#include <Urho3D/Core/ProcessUtils.h>
#include <Urho3D/Engine/Engine.h>
#include <Urho3D/Graphics/AnimatedModel.h>
#include <Urho3D/Graphics/AnimationController.h>
#include <Urho3D/Graphics/Camera.h>
#include <Urho3D/Graphics/Light.h>
#include <Urho3D/Graphics/Material.h>
#include <Urho3D/Graphics/Octree.h>
#include <Urho3D/Graphics/Renderer.h>
#include <Urho3D/Graphics/Zone.h>
#include <Urho3D/Input/Controls.h>
#include <Urho3D/Input/Input.h>
#include <Urho3D/IO/FileSystem.h>
#include <Urho3D/Physics/CollisionShape.h>
#include <Urho3D/Physics/PhysicsWorld.h>
#include <Urho3D/Physics/RigidBody.h>
#include <Urho3D/Resource/ResourceCache.h>
#include <Urho3D/Scene/Scene.h>
#include <Urho3D/UI/Font.h>
#include <Urho3D/UI/Text.h>
#include <Urho3D/UI/UI.h>

#include "Character.h"
#include "CharacterDemo.h"
#include "Touch.h"

#include <Urho3D/DebugNew.h>

URHO3D_DEFINE_APPLICATION_MAIN(CharacterDemo)

CharacterDemo::CharacterDemo(Context* context) :
    Sample(context),
    firstPerson_(false)
{
    // Register factory and attributes for the Character component so it can be created via CreateComponent, and loaded / saved
    Character::RegisterObject(context);
}

CharacterDemo::~CharacterDemo() = default;

void CharacterDemo::Start()
{
    // Execute base class startup
    Sample::Start();
    if (touchEnabled_)
        touch_ = new Touch(context_, TOUCH_SENSITIVITY);

    // Create static scene content
    CreateScene();

    // Create the controllable character
    CreateCharacter();

    // Create the UI content
    CreateInstructions();

    // Subscribe to necessary events
    SubscribeToEvents();

    // Set the mouse mode to use in the sample
    Sample::InitMouseMode(MM_RELATIVE);
}

void CharacterDemo::CreateScene()
{
    auto* cache = GetSubsystem<ResourceCache>();

    scene_ = new Scene(context_);

    // Create scene subsystem components
    scene_->CreateComponent<Octree>();
    scene_->CreateComponent<PhysicsWorld>();

    // Create camera and define viewport. We will be doing load / save, so it's convenient to create the camera outside the scene,
    // so that it won't be destroyed and recreated, and we don't have to redefine the viewport on load
    cameraNode_ = new Node(context_);
    auto* camera = cameraNode_->CreateComponent<Camera>();
    camera->SetFarClip(300.0f);
    GetSubsystem<Renderer>()->SetViewport(0, new Viewport(context_, scene_, camera));

    // Create static scene content. First create a zone for ambient lighting and fog control
    Node* zoneNode = scene_->CreateChild("Zone");
    auto* zone = zoneNode->CreateComponent<Zone>();
    zone->SetAmbientColor(Color(0.15f, 0.15f, 0.15f));
    zone->SetFogColor(Color(0.5f, 0.5f, 0.7f));
    zone->SetFogStart(100.0f);
    zone->SetFogEnd(300.0f);
    zone->SetBoundingBox(BoundingBox(-1000.0f, 1000.0f));

    // Create a directional light with cascaded shadow mapping
    Node* lightNode = scene_->CreateChild("DirectionalLight");
    lightNode->SetDirection(Vector3(0.3f, -0.5f, 0.425f));
    auto* light = lightNode->CreateComponent<Light>();
    light->SetLightType(LIGHT_DIRECTIONAL);
    light->SetCastShadows(true);
    light->SetShadowBias(BiasParameters(0.00025f, 0.5f));
    light->SetShadowCascade(CascadeParameters(10.0f, 50.0f, 200.0f, 0.0f, 0.8f));
    light->SetSpecularIntensity(0.5f);

    // Create the floor object
    Node* floorNode = scene_->CreateChild("Floor");
    floorNode->SetPosition(Vector3(0.0f, -0.5f, 0.0f));
    floorNode->SetScale(Vector3(200.0f, 1.0f, 200.0f));
    auto* object = floorNode->CreateComponent<StaticModel>();
    object->SetModel(cache->GetResource<Model>("Models/Box.mdl"));
    object->SetMaterial(cache->GetResource<Material>("Materials/Stone.xml"));

    auto* body = floorNode->CreateComponent<RigidBody>();
    // Use collision layer bit 2 to mark world scenery. This is what we will raycast against to prevent camera from going
    // inside geometry
    body->SetCollisionLayer(2);
    auto* shape = floorNode->CreateComponent<CollisionShape>();
    shape->SetBox(Vector3::ONE);

    // Create mushrooms of varying sizes
    const unsigned NUM_MUSHROOMS = 60;
    for (unsigned i = 0; i < NUM_MUSHROOMS; ++i)
    {
        Node* objectNode = scene_->CreateChild("Mushroom");
        objectNode->SetPosition(Vector3(Random(180.0f) - 90.0f, 0.0f, Random(180.0f) - 90.0f));
        objectNode->SetRotation(Quaternion(0.0f, Random(360.0f), 0.0f));
        objectNode->SetScale(2.0f + Random(5.0f));
        auto* object = objectNode->CreateComponent<StaticModel>();
        object->SetModel(cache->GetResource<Model>("Models/Mushroom.mdl"));
        object->SetMaterial(cache->GetResource<Material>("Materials/Mushroom.xml"));
        object->SetCastShadows(true);

        auto* body = objectNode->CreateComponent<RigidBody>();
        body->SetCollisionLayer(2);
        auto* shape = objectNode->CreateComponent<CollisionShape>();
        shape->SetTriangleMesh(object->GetModel(), 0);
    }

    // Create movable boxes. Let them fall from the sky at first
    const unsigned NUM_BOXES = 100;
    for (unsigned i = 0; i < NUM_BOXES; ++i)
    {
        float scale = Random(2.0f) + 0.5f;

        Node* objectNode = scene_->CreateChild("Box");
        objectNode->SetPosition(Vector3(Random(180.0f) - 90.0f, Random(10.0f) + 10.0f, Random(180.0f) - 90.0f));
        objectNode->SetRotation(Quaternion(Random(360.0f), Random(360.0f), Random(360.0f)));
        objectNode->SetScale(scale);
        auto* object = objectNode->CreateComponent<StaticModel>();
        object->SetModel(cache->GetResource<Model>("Models/Box.mdl"));
        object->SetMaterial(cache->GetResource<Material>("Materials/Stone.xml"));
        object->SetCastShadows(true);

        auto* body = objectNode->CreateComponent<RigidBody>();
        body->SetCollisionLayer(2);
        // Bigger boxes will be heavier and harder to move
        body->SetMass(scale * 2.0f);
        auto* shape = objectNode->CreateComponent<CollisionShape>();
        shape->SetBox(Vector3::ONE);
    }
}

void CharacterDemo::CreateCharacter()
{
    auto* cache = GetSubsystem<ResourceCache>();

    Node* objectNode = scene_->CreateChild("Jack");
    objectNode->SetPosition(Vector3(0.0f, 1.0f, 0.0f));

    // spin node
    Node* adjustNode = objectNode->CreateChild("AdjNode");
    adjustNode->SetRotation( Quaternion(180, Vector3(0,1,0) ) );

    // Create the rendering component + animation controller
    auto* object = adjustNode->CreateComponent<AnimatedModel>();
    object->SetModel(cache->GetResource<Model>("Models/Mutant/Mutant.mdl"));
    object->SetMaterial(cache->GetResource<Material>("Models/Mutant/Materials/mutant_M.xml"));
    object->SetCastShadows(true);
    adjustNode->CreateComponent<AnimationController>();

    // Set the head bone for manual control
    object->GetSkeleton().GetBone("Mutant:Head")->animated_ = false;

    // Create rigidbody, and set non-zero mass so that the body becomes dynamic
    auto* body = objectNode->CreateComponent<RigidBody>();
    body->SetCollisionLayer(1);
    body->SetMass(1.0f);

    // Set zero angular factor so that physics doesn't turn the character on its own.
    // Instead we will control the character yaw manually
    body->SetAngularFactor(Vector3::ZERO);

    // Set the rigidbody to signal collision also when in rest, so that we get ground collisions properly
    body->SetCollisionEventMode(COLLISION_ALWAYS);

    // Set a capsule shape for collision
    auto* shape = objectNode->CreateComponent<CollisionShape>();
    shape->SetCapsule(0.7f, 1.8f, Vector3(0.0f, 0.9f, 0.0f));

    // Create the character logic component, which takes care of steering the rigidbody
    // Remember it so that we can set the controls. Use a WeakPtr because the scene hierarchy already owns it
    // and keeps it alive as long as it's not removed from the hierarchy
    character_ = objectNode->CreateComponent<Character>();
}

void CharacterDemo::CreateInstructions()
{
    auto* cache = GetSubsystem<ResourceCache>();
    auto* ui = GetSubsystem<UI>();

    // Construct new Text object, set string to display and font to use
    auto* instructionText = ui->GetRoot()->CreateChild<Text>();
    instructionText->SetText(
        "Use WASD keys and mouse/touch to move\n"
        "Space to jump, F to toggle 1st/3rd person\n"
        "F5 to save scene, F7 to load"
    );
    instructionText->SetFont(cache->GetResource<Font>("Fonts/Anonymous Pro.ttf"), 15);
    // The text has multiple rows. Center them in relation to each other
    instructionText->SetTextAlignment(HA_CENTER);

    // Position the text relative to the screen center
    instructionText->SetHorizontalAlignment(HA_CENTER);
    instructionText->SetVerticalAlignment(VA_CENTER);
    instructionText->SetPosition(0, ui->GetRoot()->GetHeight() / 4);
}

void CharacterDemo::SubscribeToEvents()
{
    // Subscribe to Update event for setting the character controls before physics simulation
    SubscribeToEvent(E_UPDATE, URHO3D_HANDLER(CharacterDemo, HandleUpdate));

    // Subscribe to PostUpdate event for updating the camera position after physics simulation
    SubscribeToEvent(E_POSTUPDATE, URHO3D_HANDLER(CharacterDemo, HandlePostUpdate));

    // Unsubscribe the SceneUpdate event from base class as the camera node is being controlled in HandlePostUpdate() in this sample
    UnsubscribeFromEvent(E_SCENEUPDATE);
}

void CharacterDemo::HandleUpdate(StringHash eventType, VariantMap& eventData)
{
    using namespace Update;

    auto* input = GetSubsystem<Input>();

    if (character_)
    {
        // Clear previous controls
        character_->controls_.Set(CTRL_FORWARD | CTRL_BACK | CTRL_LEFT | CTRL_RIGHT | CTRL_JUMP, false);

        // Update controls using touch utility class
        if (touch_)
            touch_->UpdateTouches(character_->controls_);

        // Update controls using keys
        auto* ui = GetSubsystem<UI>();
        if (!ui->GetFocusElement())
        {
            if (!touch_ || !touch_->useGyroscope_)
            {
                character_->controls_.Set(CTRL_FORWARD, input->GetKeyDown(KEY_W));
                character_->controls_.Set(CTRL_BACK, input->GetKeyDown(KEY_S));
                character_->controls_.Set(CTRL_LEFT, input->GetKeyDown(KEY_A));
                character_->controls_.Set(CTRL_RIGHT, input->GetKeyDown(KEY_D));
            }
            character_->controls_.Set(CTRL_JUMP, input->GetKeyDown(KEY_SPACE));

            // Add character yaw & pitch from the mouse motion or touch input
            if (touchEnabled_)
            {
                for (unsigned i = 0; i < input->GetNumTouches(); ++i)
                {
                    TouchState* state = input->GetTouch(i);
                    if (!state->touchedElement_)    // Touch on empty space
                    {
                        auto* camera = cameraNode_->GetComponent<Camera>();
                        if (!camera)
                            return;

                        auto* graphics = GetSubsystem<Graphics>();
                        character_->controls_.yaw_ += TOUCH_SENSITIVITY * camera->GetFov() / graphics->GetHeight() * state->delta_.x_;
                        character_->controls_.pitch_ += TOUCH_SENSITIVITY * camera->GetFov() / graphics->GetHeight() * state->delta_.y_;
                    }
                }
            }
            else
            {
                character_->controls_.yaw_ += (float)input->GetMouseMoveX() * YAW_SENSITIVITY;
                character_->controls_.pitch_ += (float)input->GetMouseMoveY() * YAW_SENSITIVITY;
            }
            // Limit pitch
            character_->controls_.pitch_ = Clamp(character_->controls_.pitch_, -80.0f, 80.0f);
            // Set rotation already here so that it's updated every rendering frame instead of every physics frame
            character_->GetNode()->SetRotation(Quaternion(character_->controls_.yaw_, Vector3::UP));

            // Switch between 1st and 3rd person
            if (input->GetKeyPress(KEY_F))
                firstPerson_ = !firstPerson_;

            // Turn on/off gyroscope on mobile platform
            if (touch_ && input->GetKeyPress(KEY_G))
                touch_->useGyroscope_ = !touch_->useGyroscope_;

            // Check for loading / saving the scene
            if (input->GetKeyPress(KEY_F5))
            {
                File saveFile(context_, GetSubsystem<FileSystem>()->GetProgramDir() + "Data/Scenes/CharacterDemo.xml", FILE_WRITE);
                scene_->SaveXML(saveFile);
            }
            if (input->GetKeyPress(KEY_F7))
            {
                File loadFile(context_, GetSubsystem<FileSystem>()->GetProgramDir() + "Data/Scenes/CharacterDemo.xml", FILE_READ);
                scene_->LoadXML(loadFile);
                // After loading we have to reacquire the weak pointer to the Character component, as it has been recreated
                // Simply find the character's scene node by name as there's only one of them
                Node* characterNode = scene_->GetChild("Jack", true);
                if (characterNode)
                    character_ = characterNode->GetComponent<Character>();
            }
        }
    }
}

void CharacterDemo::HandlePostUpdate(StringHash eventType, VariantMap& eventData)
{
    if (!character_)
        return;

    Node* characterNode = character_->GetNode();

    // Get camera lookat dir from character yaw + pitch
    const Quaternion& rot = characterNode->GetRotation();
    Quaternion dir = rot * Quaternion(character_->controls_.pitch_, Vector3::RIGHT);

    // Turn head to camera pitch, but limit to avoid unnatural animation
    Node* headNode = characterNode->GetChild("Mutant:Head", true);
    float limitPitch = Clamp(character_->controls_.pitch_, -45.0f, 45.0f);
    Quaternion headDir = rot * Quaternion(limitPitch, Vector3(1.0f, 0.0f, 0.0f));
    // This could be expanded to look at an arbitrary target, now just look at a point in front
    Vector3 headWorldTarget = headNode->GetWorldPosition() + headDir * Vector3(0.0f, 0.0f, -1.0f);
    headNode->LookAt(headWorldTarget, Vector3(0.0f, 1.0f, 0.0f));

    if (firstPerson_)
    {
        cameraNode_->SetPosition(headNode->GetWorldPosition() + rot * Vector3(0.0f, 0.15f, 0.2f));
        cameraNode_->SetRotation(dir);
    }
    else
    {
        // Third person camera: position behind the character
        Vector3 aimPoint = characterNode->GetPosition() + rot * Vector3(0.0f, 1.7f, 0.0f);

        // Collide camera ray with static physics objects (layer bitmask 2) to ensure we see the character properly
        Vector3 rayDir = dir * Vector3::BACK;
        float rayDistance = touch_ ? touch_->cameraDistance_ : CAMERA_INITIAL_DIST;
        PhysicsRaycastResult result;
        scene_->GetComponent<PhysicsWorld>()->RaycastSingle(result, Ray(aimPoint, rayDir), rayDistance, 2);
        if (result.body_)
            rayDistance = Min(rayDistance, result.distance_);
        rayDistance = Clamp(rayDistance, CAMERA_MIN_DIST, CAMERA_MAX_DIST);

        cameraNode_->SetPosition(aimPoint + rayDir * rayDistance);
        cameraNode_->SetRotation(dir);
    }
}
>>>>>>> a476f0c4
<|MERGE_RESOLUTION|>--- conflicted
+++ resolved
@@ -1,6 +1,5 @@
-<<<<<<< HEAD
-//
-// Copyright (c) 2008-2018 the Urho3D project.
+//
+// Copyright (c) 2008-2019 the Urho3D project.
 //
 // Permission is hereby granted, free of charge, to any person obtaining a copy
 // of this software and associated documentation files (the "Software"), to deal
@@ -381,389 +380,4 @@
         cameraNode_->SetPosition(aimPoint + rayDir * rayDistance);
         cameraNode_->SetRotation(dir);
     }
-}
-=======
-//
-// Copyright (c) 2008-2019 the Urho3D project.
-//
-// Permission is hereby granted, free of charge, to any person obtaining a copy
-// of this software and associated documentation files (the "Software"), to deal
-// in the Software without restriction, including without limitation the rights
-// to use, copy, modify, merge, publish, distribute, sublicense, and/or sell
-// copies of the Software, and to permit persons to whom the Software is
-// furnished to do so, subject to the following conditions:
-//
-// The above copyright notice and this permission notice shall be included in
-// all copies or substantial portions of the Software.
-//
-// THE SOFTWARE IS PROVIDED "AS IS", WITHOUT WARRANTY OF ANY KIND, EXPRESS OR
-// IMPLIED, INCLUDING BUT NOT LIMITED TO THE WARRANTIES OF MERCHANTABILITY,
-// FITNESS FOR A PARTICULAR PURPOSE AND NONINFRINGEMENT. IN NO EVENT SHALL THE
-// AUTHORS OR COPYRIGHT HOLDERS BE LIABLE FOR ANY CLAIM, DAMAGES OR OTHER
-// LIABILITY, WHETHER IN AN ACTION OF CONTRACT, TORT OR OTHERWISE, ARISING FROM,
-// OUT OF OR IN CONNECTION WITH THE SOFTWARE OR THE USE OR OTHER DEALINGS IN
-// THE SOFTWARE.
-//
-
-#include <Urho3D/Core/CoreEvents.h>
-#include <Urho3D/Core/ProcessUtils.h>
-#include <Urho3D/Engine/Engine.h>
-#include <Urho3D/Graphics/AnimatedModel.h>
-#include <Urho3D/Graphics/AnimationController.h>
-#include <Urho3D/Graphics/Camera.h>
-#include <Urho3D/Graphics/Light.h>
-#include <Urho3D/Graphics/Material.h>
-#include <Urho3D/Graphics/Octree.h>
-#include <Urho3D/Graphics/Renderer.h>
-#include <Urho3D/Graphics/Zone.h>
-#include <Urho3D/Input/Controls.h>
-#include <Urho3D/Input/Input.h>
-#include <Urho3D/IO/FileSystem.h>
-#include <Urho3D/Physics/CollisionShape.h>
-#include <Urho3D/Physics/PhysicsWorld.h>
-#include <Urho3D/Physics/RigidBody.h>
-#include <Urho3D/Resource/ResourceCache.h>
-#include <Urho3D/Scene/Scene.h>
-#include <Urho3D/UI/Font.h>
-#include <Urho3D/UI/Text.h>
-#include <Urho3D/UI/UI.h>
-
-#include "Character.h"
-#include "CharacterDemo.h"
-#include "Touch.h"
-
-#include <Urho3D/DebugNew.h>
-
-URHO3D_DEFINE_APPLICATION_MAIN(CharacterDemo)
-
-CharacterDemo::CharacterDemo(Context* context) :
-    Sample(context),
-    firstPerson_(false)
-{
-    // Register factory and attributes for the Character component so it can be created via CreateComponent, and loaded / saved
-    Character::RegisterObject(context);
-}
-
-CharacterDemo::~CharacterDemo() = default;
-
-void CharacterDemo::Start()
-{
-    // Execute base class startup
-    Sample::Start();
-    if (touchEnabled_)
-        touch_ = new Touch(context_, TOUCH_SENSITIVITY);
-
-    // Create static scene content
-    CreateScene();
-
-    // Create the controllable character
-    CreateCharacter();
-
-    // Create the UI content
-    CreateInstructions();
-
-    // Subscribe to necessary events
-    SubscribeToEvents();
-
-    // Set the mouse mode to use in the sample
-    Sample::InitMouseMode(MM_RELATIVE);
-}
-
-void CharacterDemo::CreateScene()
-{
-    auto* cache = GetSubsystem<ResourceCache>();
-
-    scene_ = new Scene(context_);
-
-    // Create scene subsystem components
-    scene_->CreateComponent<Octree>();
-    scene_->CreateComponent<PhysicsWorld>();
-
-    // Create camera and define viewport. We will be doing load / save, so it's convenient to create the camera outside the scene,
-    // so that it won't be destroyed and recreated, and we don't have to redefine the viewport on load
-    cameraNode_ = new Node(context_);
-    auto* camera = cameraNode_->CreateComponent<Camera>();
-    camera->SetFarClip(300.0f);
-    GetSubsystem<Renderer>()->SetViewport(0, new Viewport(context_, scene_, camera));
-
-    // Create static scene content. First create a zone for ambient lighting and fog control
-    Node* zoneNode = scene_->CreateChild("Zone");
-    auto* zone = zoneNode->CreateComponent<Zone>();
-    zone->SetAmbientColor(Color(0.15f, 0.15f, 0.15f));
-    zone->SetFogColor(Color(0.5f, 0.5f, 0.7f));
-    zone->SetFogStart(100.0f);
-    zone->SetFogEnd(300.0f);
-    zone->SetBoundingBox(BoundingBox(-1000.0f, 1000.0f));
-
-    // Create a directional light with cascaded shadow mapping
-    Node* lightNode = scene_->CreateChild("DirectionalLight");
-    lightNode->SetDirection(Vector3(0.3f, -0.5f, 0.425f));
-    auto* light = lightNode->CreateComponent<Light>();
-    light->SetLightType(LIGHT_DIRECTIONAL);
-    light->SetCastShadows(true);
-    light->SetShadowBias(BiasParameters(0.00025f, 0.5f));
-    light->SetShadowCascade(CascadeParameters(10.0f, 50.0f, 200.0f, 0.0f, 0.8f));
-    light->SetSpecularIntensity(0.5f);
-
-    // Create the floor object
-    Node* floorNode = scene_->CreateChild("Floor");
-    floorNode->SetPosition(Vector3(0.0f, -0.5f, 0.0f));
-    floorNode->SetScale(Vector3(200.0f, 1.0f, 200.0f));
-    auto* object = floorNode->CreateComponent<StaticModel>();
-    object->SetModel(cache->GetResource<Model>("Models/Box.mdl"));
-    object->SetMaterial(cache->GetResource<Material>("Materials/Stone.xml"));
-
-    auto* body = floorNode->CreateComponent<RigidBody>();
-    // Use collision layer bit 2 to mark world scenery. This is what we will raycast against to prevent camera from going
-    // inside geometry
-    body->SetCollisionLayer(2);
-    auto* shape = floorNode->CreateComponent<CollisionShape>();
-    shape->SetBox(Vector3::ONE);
-
-    // Create mushrooms of varying sizes
-    const unsigned NUM_MUSHROOMS = 60;
-    for (unsigned i = 0; i < NUM_MUSHROOMS; ++i)
-    {
-        Node* objectNode = scene_->CreateChild("Mushroom");
-        objectNode->SetPosition(Vector3(Random(180.0f) - 90.0f, 0.0f, Random(180.0f) - 90.0f));
-        objectNode->SetRotation(Quaternion(0.0f, Random(360.0f), 0.0f));
-        objectNode->SetScale(2.0f + Random(5.0f));
-        auto* object = objectNode->CreateComponent<StaticModel>();
-        object->SetModel(cache->GetResource<Model>("Models/Mushroom.mdl"));
-        object->SetMaterial(cache->GetResource<Material>("Materials/Mushroom.xml"));
-        object->SetCastShadows(true);
-
-        auto* body = objectNode->CreateComponent<RigidBody>();
-        body->SetCollisionLayer(2);
-        auto* shape = objectNode->CreateComponent<CollisionShape>();
-        shape->SetTriangleMesh(object->GetModel(), 0);
-    }
-
-    // Create movable boxes. Let them fall from the sky at first
-    const unsigned NUM_BOXES = 100;
-    for (unsigned i = 0; i < NUM_BOXES; ++i)
-    {
-        float scale = Random(2.0f) + 0.5f;
-
-        Node* objectNode = scene_->CreateChild("Box");
-        objectNode->SetPosition(Vector3(Random(180.0f) - 90.0f, Random(10.0f) + 10.0f, Random(180.0f) - 90.0f));
-        objectNode->SetRotation(Quaternion(Random(360.0f), Random(360.0f), Random(360.0f)));
-        objectNode->SetScale(scale);
-        auto* object = objectNode->CreateComponent<StaticModel>();
-        object->SetModel(cache->GetResource<Model>("Models/Box.mdl"));
-        object->SetMaterial(cache->GetResource<Material>("Materials/Stone.xml"));
-        object->SetCastShadows(true);
-
-        auto* body = objectNode->CreateComponent<RigidBody>();
-        body->SetCollisionLayer(2);
-        // Bigger boxes will be heavier and harder to move
-        body->SetMass(scale * 2.0f);
-        auto* shape = objectNode->CreateComponent<CollisionShape>();
-        shape->SetBox(Vector3::ONE);
-    }
-}
-
-void CharacterDemo::CreateCharacter()
-{
-    auto* cache = GetSubsystem<ResourceCache>();
-
-    Node* objectNode = scene_->CreateChild("Jack");
-    objectNode->SetPosition(Vector3(0.0f, 1.0f, 0.0f));
-
-    // spin node
-    Node* adjustNode = objectNode->CreateChild("AdjNode");
-    adjustNode->SetRotation( Quaternion(180, Vector3(0,1,0) ) );
-
-    // Create the rendering component + animation controller
-    auto* object = adjustNode->CreateComponent<AnimatedModel>();
-    object->SetModel(cache->GetResource<Model>("Models/Mutant/Mutant.mdl"));
-    object->SetMaterial(cache->GetResource<Material>("Models/Mutant/Materials/mutant_M.xml"));
-    object->SetCastShadows(true);
-    adjustNode->CreateComponent<AnimationController>();
-
-    // Set the head bone for manual control
-    object->GetSkeleton().GetBone("Mutant:Head")->animated_ = false;
-
-    // Create rigidbody, and set non-zero mass so that the body becomes dynamic
-    auto* body = objectNode->CreateComponent<RigidBody>();
-    body->SetCollisionLayer(1);
-    body->SetMass(1.0f);
-
-    // Set zero angular factor so that physics doesn't turn the character on its own.
-    // Instead we will control the character yaw manually
-    body->SetAngularFactor(Vector3::ZERO);
-
-    // Set the rigidbody to signal collision also when in rest, so that we get ground collisions properly
-    body->SetCollisionEventMode(COLLISION_ALWAYS);
-
-    // Set a capsule shape for collision
-    auto* shape = objectNode->CreateComponent<CollisionShape>();
-    shape->SetCapsule(0.7f, 1.8f, Vector3(0.0f, 0.9f, 0.0f));
-
-    // Create the character logic component, which takes care of steering the rigidbody
-    // Remember it so that we can set the controls. Use a WeakPtr because the scene hierarchy already owns it
-    // and keeps it alive as long as it's not removed from the hierarchy
-    character_ = objectNode->CreateComponent<Character>();
-}
-
-void CharacterDemo::CreateInstructions()
-{
-    auto* cache = GetSubsystem<ResourceCache>();
-    auto* ui = GetSubsystem<UI>();
-
-    // Construct new Text object, set string to display and font to use
-    auto* instructionText = ui->GetRoot()->CreateChild<Text>();
-    instructionText->SetText(
-        "Use WASD keys and mouse/touch to move\n"
-        "Space to jump, F to toggle 1st/3rd person\n"
-        "F5 to save scene, F7 to load"
-    );
-    instructionText->SetFont(cache->GetResource<Font>("Fonts/Anonymous Pro.ttf"), 15);
-    // The text has multiple rows. Center them in relation to each other
-    instructionText->SetTextAlignment(HA_CENTER);
-
-    // Position the text relative to the screen center
-    instructionText->SetHorizontalAlignment(HA_CENTER);
-    instructionText->SetVerticalAlignment(VA_CENTER);
-    instructionText->SetPosition(0, ui->GetRoot()->GetHeight() / 4);
-}
-
-void CharacterDemo::SubscribeToEvents()
-{
-    // Subscribe to Update event for setting the character controls before physics simulation
-    SubscribeToEvent(E_UPDATE, URHO3D_HANDLER(CharacterDemo, HandleUpdate));
-
-    // Subscribe to PostUpdate event for updating the camera position after physics simulation
-    SubscribeToEvent(E_POSTUPDATE, URHO3D_HANDLER(CharacterDemo, HandlePostUpdate));
-
-    // Unsubscribe the SceneUpdate event from base class as the camera node is being controlled in HandlePostUpdate() in this sample
-    UnsubscribeFromEvent(E_SCENEUPDATE);
-}
-
-void CharacterDemo::HandleUpdate(StringHash eventType, VariantMap& eventData)
-{
-    using namespace Update;
-
-    auto* input = GetSubsystem<Input>();
-
-    if (character_)
-    {
-        // Clear previous controls
-        character_->controls_.Set(CTRL_FORWARD | CTRL_BACK | CTRL_LEFT | CTRL_RIGHT | CTRL_JUMP, false);
-
-        // Update controls using touch utility class
-        if (touch_)
-            touch_->UpdateTouches(character_->controls_);
-
-        // Update controls using keys
-        auto* ui = GetSubsystem<UI>();
-        if (!ui->GetFocusElement())
-        {
-            if (!touch_ || !touch_->useGyroscope_)
-            {
-                character_->controls_.Set(CTRL_FORWARD, input->GetKeyDown(KEY_W));
-                character_->controls_.Set(CTRL_BACK, input->GetKeyDown(KEY_S));
-                character_->controls_.Set(CTRL_LEFT, input->GetKeyDown(KEY_A));
-                character_->controls_.Set(CTRL_RIGHT, input->GetKeyDown(KEY_D));
-            }
-            character_->controls_.Set(CTRL_JUMP, input->GetKeyDown(KEY_SPACE));
-
-            // Add character yaw & pitch from the mouse motion or touch input
-            if (touchEnabled_)
-            {
-                for (unsigned i = 0; i < input->GetNumTouches(); ++i)
-                {
-                    TouchState* state = input->GetTouch(i);
-                    if (!state->touchedElement_)    // Touch on empty space
-                    {
-                        auto* camera = cameraNode_->GetComponent<Camera>();
-                        if (!camera)
-                            return;
-
-                        auto* graphics = GetSubsystem<Graphics>();
-                        character_->controls_.yaw_ += TOUCH_SENSITIVITY * camera->GetFov() / graphics->GetHeight() * state->delta_.x_;
-                        character_->controls_.pitch_ += TOUCH_SENSITIVITY * camera->GetFov() / graphics->GetHeight() * state->delta_.y_;
-                    }
-                }
-            }
-            else
-            {
-                character_->controls_.yaw_ += (float)input->GetMouseMoveX() * YAW_SENSITIVITY;
-                character_->controls_.pitch_ += (float)input->GetMouseMoveY() * YAW_SENSITIVITY;
-            }
-            // Limit pitch
-            character_->controls_.pitch_ = Clamp(character_->controls_.pitch_, -80.0f, 80.0f);
-            // Set rotation already here so that it's updated every rendering frame instead of every physics frame
-            character_->GetNode()->SetRotation(Quaternion(character_->controls_.yaw_, Vector3::UP));
-
-            // Switch between 1st and 3rd person
-            if (input->GetKeyPress(KEY_F))
-                firstPerson_ = !firstPerson_;
-
-            // Turn on/off gyroscope on mobile platform
-            if (touch_ && input->GetKeyPress(KEY_G))
-                touch_->useGyroscope_ = !touch_->useGyroscope_;
-
-            // Check for loading / saving the scene
-            if (input->GetKeyPress(KEY_F5))
-            {
-                File saveFile(context_, GetSubsystem<FileSystem>()->GetProgramDir() + "Data/Scenes/CharacterDemo.xml", FILE_WRITE);
-                scene_->SaveXML(saveFile);
-            }
-            if (input->GetKeyPress(KEY_F7))
-            {
-                File loadFile(context_, GetSubsystem<FileSystem>()->GetProgramDir() + "Data/Scenes/CharacterDemo.xml", FILE_READ);
-                scene_->LoadXML(loadFile);
-                // After loading we have to reacquire the weak pointer to the Character component, as it has been recreated
-                // Simply find the character's scene node by name as there's only one of them
-                Node* characterNode = scene_->GetChild("Jack", true);
-                if (characterNode)
-                    character_ = characterNode->GetComponent<Character>();
-            }
-        }
-    }
-}
-
-void CharacterDemo::HandlePostUpdate(StringHash eventType, VariantMap& eventData)
-{
-    if (!character_)
-        return;
-
-    Node* characterNode = character_->GetNode();
-
-    // Get camera lookat dir from character yaw + pitch
-    const Quaternion& rot = characterNode->GetRotation();
-    Quaternion dir = rot * Quaternion(character_->controls_.pitch_, Vector3::RIGHT);
-
-    // Turn head to camera pitch, but limit to avoid unnatural animation
-    Node* headNode = characterNode->GetChild("Mutant:Head", true);
-    float limitPitch = Clamp(character_->controls_.pitch_, -45.0f, 45.0f);
-    Quaternion headDir = rot * Quaternion(limitPitch, Vector3(1.0f, 0.0f, 0.0f));
-    // This could be expanded to look at an arbitrary target, now just look at a point in front
-    Vector3 headWorldTarget = headNode->GetWorldPosition() + headDir * Vector3(0.0f, 0.0f, -1.0f);
-    headNode->LookAt(headWorldTarget, Vector3(0.0f, 1.0f, 0.0f));
-
-    if (firstPerson_)
-    {
-        cameraNode_->SetPosition(headNode->GetWorldPosition() + rot * Vector3(0.0f, 0.15f, 0.2f));
-        cameraNode_->SetRotation(dir);
-    }
-    else
-    {
-        // Third person camera: position behind the character
-        Vector3 aimPoint = characterNode->GetPosition() + rot * Vector3(0.0f, 1.7f, 0.0f);
-
-        // Collide camera ray with static physics objects (layer bitmask 2) to ensure we see the character properly
-        Vector3 rayDir = dir * Vector3::BACK;
-        float rayDistance = touch_ ? touch_->cameraDistance_ : CAMERA_INITIAL_DIST;
-        PhysicsRaycastResult result;
-        scene_->GetComponent<PhysicsWorld>()->RaycastSingle(result, Ray(aimPoint, rayDir), rayDistance, 2);
-        if (result.body_)
-            rayDistance = Min(rayDistance, result.distance_);
-        rayDistance = Clamp(rayDistance, CAMERA_MIN_DIST, CAMERA_MAX_DIST);
-
-        cameraNode_->SetPosition(aimPoint + rayDir * rayDistance);
-        cameraNode_->SetRotation(dir);
-    }
-}
->>>>>>> a476f0c4
+}