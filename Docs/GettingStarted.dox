--- conflicted
+++ resolved
@@ -1,692 +1,639 @@
-namespace Urho3D
-{
-
-/**
-\page Building Building Urho3D
-
-\section Building_Prerequisites Building prerequisites
-
-Although all required third-party libraries are included as source code, there are system-level dependencies that must be satisfied before Urho3D can be built successfully:
-
-- For Windows, the June 2010 DirectX SDK needs to be installed.
-
-- For Linux, the following development packages need to be installed: libx11-dev, libxrandr-dev, libasound2-dev on Debian-based distros; libX11-devel, libXrandr-devel, alsa-lib-devel on RedHat-based distros. Also install the package libgl1-mesa-dev (Debian) or mesa-libGL-devel (RH) if your GPU driver does not include OpenGL headers & libs.  Building as 32-bit on a 64-bit system requires installing also the 32-bit versions of the development libraries.
-
-- For Raspberry Pi, the following development packages need to be installed: libraspberrypi0, libraspberrypi-dev, libasound2-dev, libudev-dev on Raspbian; raspberrypi-vc-libs, raspberrypi-vc-libs-devel, alsa-lib-devel, systemd-devel on Pidora. The first two packages which contain the Broadcom VideoCore IV libraries and development headers should normally come preinstalled.
-
-- For Mac OS X, the Xcode developer tools package should include everything necessary.
-
-- For Android, the Android SDK and Android NDK (minimum API level 12) need to be installed. Optionally, also install Eclipse ADT plugin for building and deployment via Eclipse.
-
-To run Urho3D, the minimum system requirements are:
-
-- Windows: CPU with SSE instructions support, Windows XP or newer, DirectX 9.0c, GPU with %Shader %Model 2 support (%Shader %Model 3 recommended.)
-
-- Linux & Mac OS X: CPU with SSE instructions support, GPU with OpenGL 2.0 support, EXT_framebuffer_object and EXT_packed_depth_stencil extensions.
-
-- Raspberry Pi: %Model B revision 2.0 with at least 128 MB of 512 MB SDRAM allocated for GPU. OpenGL ES 2.0 capable GPU.
-
-- Android: OS version 2.3 or newer, OpenGL ES 2.0 capable GPU.
-
-- iOS: OpenGL ES 2.0 capable GPU.
-
-SSE requirement can be eliminated by disabling the use of SSE instruction set, see \ref Build_Options "Build options" below.
-
-\section Building_Desktop Desktop build process
-
-Urho3D uses CMake (http://www.cmake.org) to build. The process has two steps:
-
--# Run CMake in the root directory with your preferred toolchain specified to generate the build files. You can use the provided batch files or shell scripts on the respective platform.\n
-    - Windows: cmake_vs2008.bat, cmake_vs2010.bat, cmake_vs2012.bat, or cmake_mingw.bat,\n
-    - Linux: cmake_gcc.sh, cmake_eclipse.sh, or cmake_codeblocks.sh\n
-    - Mac OS X: cmake_gcc.sh or cmake_macosx.sh.\n
--# Open the CMake's generated project file in the IDE of your choice. Change the build configuration (Debug/Release) and then build all the targets.\n
-    - Visual Studio: open Urho3D.sln from the Build directory.\n
-    - Xcode: open Urho3D.xcodeproj.\n
-    - CodeBlocks: open Urho3D.cbp.\n
-    - Eclipse: import project using File|Import "Existing Projects into Workspace".\n
-    - GCC: execute make from the Build directory in a terminal/console.
-
-Note that Eclipse requires CDT plugin to build C/C++ project.
-
-If using MinGW to compile, DirectX headers may need to be acquired separately. They can be copied to the MinGW installation eg. from the following package: http://www.libsdl.org/extras/win32/common/directx-devel.tar.gz These will be missing some of the headers related to shader compilation, so a MinGW build will use OpenGL by default. To build in Direct3D9 mode, the MinGW-w64 port is necessary: http://mingw-w64.sourceforge.net/ Using it, Direct3D9 can be enabled with the CMake option -DURHO3D_OPENGL=0.
-
-After the build is complete, the programs can be run from the Bin directory. These include the Urho3D player application, which can run application scripts, the tools, and C++ sample applications if they have been enabled.
-
-To run the Urho3D player application from the Visual Studio debugger, set the Urho3DPlayer project as the startup project and enter its relative path and filename into Properties -> Debugging -> Command: ../../../Bin/Urho3DPlayer.exe. Additionally, entering -w into Debugging -> Command Arguments is highly recommended. This enables startup in windowed mode: without it running into an exception or breakpoint will be obnoxious as the mouse cursor will likely be hidden. To actually make the Urho3DPlayer application do something useful, it must be supplied with the name of the script file it should load and run. You can try for example the following arguments: Scripts/NinjaSnowWar.as -w
-
-To run from Eclipse on Linux, locate and select the Urho3DPlayer executable in the Project Explorer. From the menu, choose "Run Configurations" to create a new launch configuration for "C/C++ Application". Switch to "Arguments" tab, specify the argument required by Urho3DPlayer executable.
-
-To run from Xcode on Mac OS X, edit the Product Scheme to set "Run" setting to execute "Urho3DPlayer" in the "Info" tab. In the "Arguments" tab, specify the arguments required by Urho3DPlayer executable. Ensure the check boxes are ticked on the argument entries that you want to be active.
-
-CMake caches some internal variables to speed up the subsequent invocation of the CMake build script. This is normally a good thing. However, there are cases when this is not desirable, for instance when switching CMake generators or after upgrading development software components. In such cases, it is recomended to first clean the CMake cache by invoking cmake_clean.bat or cmake_clean.sh.
-
-\section Building_Android Android build process
-
-First, if you are building under Windows platform without MKLINK support then copy Bin/Data and Bin/CoreData directories to the Source/Android/assets directory (you can use the provided batch file CopyData.bat). This step is not necessary for Windows with MKLINK support and non-Windows platforms because the build script uses symbolic links for platforms that support it.
-
-Set the ANDROID_NDK environment variable to point to your Android NDK. On Windows, ensure that make.exe from the Android NDK is included in the path and is executable from the command line.
-
-On Windows, execute cmake_android.bat. If MKLINK support is available, provide build option "-DURHO3D_MKLINK=1" to generate out-of-source build. Then go to the build directory Source/Android (or android-Build if out-of-source build) and execute the following commands. On OS X or Linux, execute cmake_gcc.sh (the ANDROID_NDK environment variable distinguishes from a normal desktop build) then go to the android-Build directory (always an out-of-source build) and execute the following commands.
-
-- android update project -p . -t 1 (only needed on the first time,
-                                    replace '-t 1' with desired target-id)
-- make -j8 (replace '-j8' with the number of logical CPU cores of the
-            host/build system)
-- ant debug
-
-After the commands finish successfully, the APK should have been generated to the build's "bin" subdirectory, from where it can be installed on a device or an emulator. The command "ant installd" can be used for this.
-
-For a release build, use the "ant release" command instead of "ant debug" and follow the Android SDK instructions on how to sign your APK properly.
-
-By default the Android package for Urho3D is com.googlecode.urho3d. For a real application you must replace this with your own package name. The Urho3D activity subclasses the SDLActivity from org.libsdl.app package, whose name (or the JNI code from SDL library) does not have to be changed.
-
-Note that the native code is built by default for armeabi-v7a ABI. To make your program compatible also with old Android devices, build also an armeabi version by executing the CMake batch file again with the parameter -DANDROID_ABI=armeabi added, then execute make again in the build directory.
-
-You can also build and deploy using Eclipse IDE with ADT plugin. To do that, after setting the ANDROID_NDK environment variable then run cmake_eclipse.sh. Import "Existing Android Code into Workspace" from the CMake generated Eclipse's project found in the android-Build directory. Switch Eclipse IDE to use Java Perspective. Update project properties to choose the desired Android API target and that's it. Just choose "Run" to let ADT automatically build and deploy the application to Android (virtual) device.
-
-\section Building_Ios iOS build process
-
-Run cmake_ios.sh. This generates an Xcode project named Urho3D.xcodeproj.
-
-Open the Xcode project and check the properties for the Urho3D project (topmost in the Project Navigator.) In Architectures -> Base SDK, choose your iOS SDK (CMake would automatically select latest iOS when generating the Xcode project). In Code Signing, enter your developer identity as necessary.
-
-The Urho3DPlayer target will actually build the application bundle and copy resources from Bin/Data and Bin/CoreData directories. Edit its build scheme to choose debug or release mode.
-
-To run from Xcode on iPhone/iPad Simulator, edit the Product Scheme to set "Run" destination setting to "iPhone Simulator" or "iPad Simulator", and executable to "Urho3DPlayer.app".
-
-\section Building_RaspberryPi Raspberry Pi build process
-
-For native build on Raspberry Pi itself, use the similar process for Linux Desktop build described above.
-
-For cross-compiling build on another build/host machine, firstly set the RASPI_TOOL environment variable to point to your Raspberry Pi Cross-Compiling tool where all the arm-linux-gnueabihf-* executables are located. You can setup the tool using <a href="http://crosstool-ng.org/">crosstool-NG</a> or just download one from https://github.com/raspberrypi/tools. Secondly, set the RASPI_ROOT environment variable to point to your Raspbian or Pidora system root. You must install the Urho3D prerequisites software development packages for Raspberry Pi (see \ref Building_Prerequisites) in the system root before attempting to do the Urho3D cross-compiling build. You can download a Raspbian system root from
-https://github.com/urho3d/rpi-sysroot.
-
-When running cmake_gcc.sh with RASPI_TOOL environment variable set, it tells build script to generate additional raspi-Build directory for cross-compiling. Go to this raspi-Build directory and proceed to execute make. After the build is complete, the ARM executables can be found in Bin-CC output directory.
-
-You can also build, deploy, run/debug (as C/C++ Remote %Application) using Eclipse IDE, if you run cmake_eclipse.sh to generate the project file. Import the CMake generated Eclipse project in the raspi-Build directory into Eclipse's workspace. Build the project as usual. Use the URHO3D_SCP_TO_TARGET build option to automatically deploy the ARM executables to target Raspberry Pi as part of every project build or configure Eclipse to perform a "download to target path" in the Run/Debug configuration for C/C++ Remote %Application. Either way, you have to configure the Run/Debug configuration how to reach your target Raspberry Pi.
-
-\section Building_MinGW MinGW cross-compile build process
-
-It is possible to cross-compile Urho3D for Windows using a Linux system. The process is largely the same as for the Linux Desktop build process described above.
-
-To cross-compile, the MinGW tool-chain (compiler, linker and w32api) needs to be installed on the system. You will also need the DirectX header files, those can be downloaded and installed from the following packet: http://www.libsdl.org/extras/win32/common/directx-devel.tar.gz.
-
-For activating the MinGW tool-chain, and to allow it to find the correct compiler, the MINGW_PREFIX environment variable needs to be set when running cmake_gcc.sh. This variable should be set to the prefix of the compiler name. So, if for example your MinGW compiler is named i686-pc-mingw32-gcc, the MINGW_PREFIX should read i686-pc. Most likely you also need to set MINGW_ROOT environment variable to point to your mingw32 system root.
-
-Running cmake_gcc.sh with the MINGW_PREFIX environment variable set, produces an additional mingw-Build directory. Go to this directory and execute make to start the build process. When the build is complete, the Windows executables can be found in the mingw-Bin output directory.
-
-\section Building_64bit Desktop 64bit build
-
-Currently CMake build configuration has been set to compile Urho3D as 32bit by default. To enable 64bit build, run the provided cmake_xxxx.bat or cmake_xxxx.sh by passing the option "-DURHO3D_64BIT=1" explicitly. For Visual Studio on Windows platform, this option also overrides CMake to use a 64bit solution generator.
-
-\section Building_Library Library build
-
-As of V1.31, the build process first builds the Urho3D library target (either static or shared). The library is then linked against by other targets like tools and samples that reference Urho3D as one of the external libraries. The Urho3D library type is defaulted to static, so the build process would generate standalone executables as previous releases. The Urho3D library type can be changed using "URHO3D_LIB_TYPE" build option.
-
-To install the Urho3D library (or should we call it SDK), use the usual 'make install' command when using Makefile. There is an equivalent command in Visual Studio and Xcode IDE to build 'install' target instead of the default 'all' target. This could be useful when you want your application to always link against a 'stable' installed version of the Urho3D library, while keeping your Urho3D project root tree in sync with origin/master. That is, install the newly built library after you have tested the changes do not break your application during development.
-
-Refer to \ref UsingLibrary "Using Urho3D as external library" on how to setup your own project to use Urho3D as external library.
-
-\section Building_Docs Documentation build
-
-If URHO3D_DOCS build option is set then a normal (ALL) build would not only build Urho3D software but also Urho3D documentation automatically. If it is not then the documentation can be generated by manually invoking 'make doc' command or its equivalent command in IDE.
-
-The prerequisites are Doxygen and Graphviz. Tools to dump the \ref ScriptAPI "AngelScript API" for the default \ref Script "scripting" subsystem and the \ref LuaScriptAPI "LuaScript API" (when the LuaScript subsystem is also enabled) will be built internally when all the tools are being built.
-
-\section Building_Shaders Compiling Direct3D shaders
-
-When building with the Windows 8 SDK, copy d3dcompiler_46.dll from C:/Program Files (x86)/Windows Kits/8.0/bin/x86 to Urho3D Bin directory so that Urho3D executables will run correctly.
-
-Note that you can also force an OpenGL mode build on Windows by using the CMake option in the table below; OpenGL does not depend on a separate shader compiler DLL.
-
-\section Build_Options Build options
-
-A number of build options can be defined explicitly when invoking the above cmake_xxxx batch files or shell scripts.\n
-|Build Option         |V|Description          |
-|---------------------|-|---------------------|
-|URHO3D_64BIT         |0|Enable 64bit build|
-|URHO3D_ANGELSCRIPT   |1|Enable AngelScript scripting support|
-|URHO3D_LUA           |0|Enable Lua scripting support|
-|URHO3D_LUAJIT        |0|Enable Lua scripting support using LuaJIT (check LuaJIT's CMakeLists.txt for more options)|
-|URHO3D_LUAJIT_AMALG  |0|Enable LuaJIT amalgamated build (LuaJIT only)|
-|URHO3D_SAFE_LUA      |0|Enable Lua C++ wrapper safety checks (when Lua scripting support is enabled only)|
-|URHO3D_SAMPLES       |0|Build sample applications|
-|URHO3D_TOOLS         |1|Build standalone tools (Desktop and RPI only; on Android only build Lua standalone tools)|
-|URHO3D_EXTRAS        |0|Build extras (Desktop and RPI only)|
-|URHO3D_DOCS          |0|Generate documentation as part of normal build (the 'doc' builtin target can be used to generate documentation regardless of this option's value)|
-|URHO3D_DOCS_QUIET    |0|Generate documentation as part of normal build, suppress generation process from sending anything to stdout|
-|URHO3D_SSE           |1|Enable SSE instruction set|
-|URHO3D_MINIDUMPS     |1|Enable minidumps on crash (VS only)|
-|URHO3D_FILEWATCHER   |1|Enable filewatcher support|
-|URHO3D_PROFILING     |1|Enable profiling support|
-|URHO3D_LOGGING       |1|Enable logging support|
-|URHO3D_TESTING       |0|Enable testing support|
-|URHO3D_TEST_TIME_OUT |5|Number of seconds to test run the executables (when testing support is enabled only)|
-|URHO3D_OPENGL        |0|Use OpenGL instead of Direct3D (Windows platform only)|
-|URHO3D_MKLINK        |0|Use mklink command to create symbolic links (Windows Vista and above only)|
-|URHO3D_STATIC_RUNTIME|0|Use static C/C++ runtime libraries and eliminate the need for runtime DLLs installation (VS only)|
-|URHO3D_LIB_TYPE      |*|Specify Urho3D library type, possible values are STATIC (\*default) and SHARED|
-|URHO3D_SCP_TO_TARGET |-|Use scp to transfer executables to target system (non-Android cross-compiling build only), SSH digital key must be setup first for this to work, typical value has a pattern of usr@tgt:remote-loc|
-|CMAKE_BUILD_TYPE     |*|Specify CMake build configuration to be generated (Makefile generator only), possible values are Release (\*default), Debug, and RelWithDebInfo|
-|ANDROID_ABI          |*|Specify target ABI (Android build only), possible values are armeabi-v7a (\*default) and armeabi|
-
-Note that build option values specified via command line are cached by CMake. The cached values will be used by CMake in the subsequent invocation. That is, the same build options are not required to be specified again and again. Once a non-default build option value is being cached, it can only be reverted back to its default value by explicitly setting it via command line. That is, simply by NOT passing the corresponding build option would not work. One way to revert all the build options to their default values is by clearing the CMake cache by calling cmake_clean.bat or cmake_clean.sh.
-
-\section Using_CMake_GUI Using cmake-gui to configure and generate Urho3D project file
-
-Instead of using one of the provided batch files or shell scripts, you can use cmake-gui to configure and generate Urho3D project file. However, you have to adhere to the current limitations:
-- The build directory must be located inside the Urho3D project root directory and sibling of the "Source" directory.\n
-- The build directory must be named accordingly based on the target platform.\n
-    - On desktop/native platform: Build\n
-    - On Windows platform using MinGW: mingw-Build\n
-    - On iOS platform: ios-Build\n
-    - On Android platform: android-Build\n
-    - On Raspberry Pi platform: raspi-Build\n
-- The runtime and archive output directories are automatically set based on the target platform regardless of the build directory name (should you choose not to adhere with the above). For example on Android platform, they will be android-Bin and android-Lib, respectively.\n
-If you choose not to adhere with this build directory naming convention then you will have to install the Urho3D library into your local filesystem in order to use the Urho3D library in your external project (See \ref Building_Library and \ref UsingLibraryFromSDK).
-- All the post-CMake workaround and/or bug fixes that are scripted in the batch files or shell scripts are not applied to the generated project file.
-
-Steps to configure:
--# In the Urho3D project root directory, invoke "cmake-gui Source".
--# Set the build directory name.
--# Configure and update the build options as many times as necessary until there are no more new options in red. For the first configuration, choose the generator you like to use. Click the Group check box to group the build options.
-    - In the Ungrouped Entries: only check one of these options (ANDROID, IOS, RASPI) when you target the platform, leave them unchecked for dekstop/native build.
-    - In the URHO3D group: check any of the options you desire. Some of the options when checked may cause new options to be made available in the subsequent configuration loop.
--# Generate when all the configurations are done.
-
-\page Running Running Urho3D player application
-
-The Urho3D player application in the Bin directory contains all the engine runtime functionality. However, it does not contain any inbuilt logic, and therefore must be supplied with the name of the application script file it should run:
-
-\verbatim
-Urho3DPlayer <scriptfilename> [options]
-\endverbatim
-
-The scripting language supported by default is AngelScript (http://www.angelcode.com/angelscript); the script files have .as extension and need to be placed under either the Bin/Data or Bin/CoreData subdirectories so that Urho3DPlayer can find them. An application script is required to have the function void Start(), which will be executed before starting the engine main loop. It is this function's responsibility to initialize the application and to hook up to any necessary \ref Events "events", such as the update that happens every frame.
-
-Lua language support can optionally be built in, see \ref Build_Options "Build options".
-
-On Android and iOS the command line can not be entered, so it is instead read from the file Bin/Data/CommandLine.txt. By default the NinjaSnowWar example will be run.
-
-\section Running_Commandline Command line options
-
-The engine can be configured using the following command line options.
-
-\verbatim
--x <res>     Horizontal resolution
--y <res>     Vertical resolution
--m <level>   Enable hardware multisampling
--v           Enable vertical sync
--t           Enable triple buffering
--w           Start in windowed mode
--s           Enable resizing when in windowed mode
--q           Enable quiet mode which does not log to standard output stream
--b <length>  Sound buffer length in milliseconds
--r <freq>    Sound mixing frequency in Hz
--p <paths>   Resource path(s) to use, separated by semicolons
--ap <paths>  Autoload resource path(s) to use, separated by semicolons
--log <level> Change the log level, valid 'level' values are 'debug', 'info', 'warning', 'error'
--ds <file>   Dump used shader variations to a file for precaching
--mq <level>  Material quality level, default 2 (high)
--tq <level>  Texture quality level, default 2 (high)
--tf <level>  Texture filter mode, default 2 (trilinear)
--af <level>  Texture anisotropy level, default 4. Also sets anisotropic filter mode
--flushgpu    Flush GPU command queue each frame. Effective only on Direct3D9
--borderless  Borderless window mode
--headless    Headless mode. No application window will be created
--landscape   Use landscape orientations (iOS only, default)
--portrait    Use portrait orientations (iOS only)
--prepass     Use light pre-pass rendering
--deferred    Use deferred rendering
--lqshadows   Use low-quality (1-sample) shadow filtering
--noshadows   Disable shadow rendering
--nolimit     Disable frame limiter
--nothreads   Disable worker threads
--nosound     Disable sound output
--noip        Disable sound mixing interpolation
--sm2         Force SM2.0 rendering
--touch       Touch emulation on desktop platform
-\endverbatim
-
-\section Running_Xcode_AngelScript_Info Mac OS X specific - How to view/edit AngelScript within Xcode
-
-By default Mac OS X recognizes file having extension .as as 'AppleSingle Archive'. So, even after associating this file type to always open with Xcode, Xcode is still not able to view/edit the content of the file correctly. In order to view/edit the scripts, after launching the Urho3D project in Xcode, select the .as file(s) in the Project Navigator and then in the %File Inspector (right panel) change the file type from 'Default - AppleSingle archive' to 'C++ Source' in the %File Type drop down list. The current editor view usually does not refresh its content after this change. Selecting another file in the Project Navigator then reselecting the .as file should force the editor to reload and show the .as file correctly afterwards.
-
-The drawback of the above approach is, Xcode does not remember it. The steps need to be carried out each time Xcode is relaunched.
-
-To solve this permanently, we need to 'hack' the system a little bit to 'fool' Xcode to always treat .as file as one of the C++ source files. Execute the following commands in a terminal as normal user. These commands have been verified to work with Xcode 4.x on Lion and Xcode 5.x on Mountain Lion.
-
-\code
-$ cd /System/Library/CoreServices/CoreTypes.bundle/Contents
-$ plutil -convert xml1 Info.plist -o /tmp/Info.plist.xml
-$ sed -i.bak "s/<string>cxx<\/string>/<string>cxx<\/string>\\`echo -e '\n\r'`<string>as<\/string>/g" /tmp/Info.plist.xml
-$ sudo cp -p Info.plist{,.ori}
-$ sudo plutil -convert binary1 /tmp/Info.plist.xml -o Info.plist
-$ find /System/Library/Frameworks -type f -name lsregister -exec {} -kill -r -domain local -domain system -domain user -domain network \;
-\endcode
-
-The last command resets the launch service database and rebuilds it, so the changes should take effect immediately when Xcode restarts.
-
-
-\page Examples Examples
-
-The examples included with Urho3D consist of two larger applications built in AngelScript, and a set of smaller sample applications provided in both C++, AngelScript and Lua, which demonstrate a specific engine feature.
-
-\section Examples_NinjaSnowWar NinjaSnowWar
-
-The first of the larger examples is a third-person action game. To start, run NinjaSnowWar.bat or NinjaSnowWar.sh in the Bin directory, or use the command Urho3DPlayer Scripts/NinjaSnowWar.as
-
-Key and mouse controls:
-
-\verbatim
-WSAD        Move
-Left mouse  Attack
-Space       Jump
-ESC         Exit
-F1          Toggle console
-F2          Toggle profiling display
-F3          Toggle physics debug geometry
-F4          Toggle octree debug geometry
-\endverbatim
-
-If a joystick is connected, it can also be used for controlling the player character.
-
-NinjaSnowWar also supports client/server multiplayer. To start the server, run the command NinjaSnowWar.bat -server (-headless option can optionally given so that the server will not open a graphics window.) To connect to a server, specify the option -address followed by the server address (for example -address 127.0.0.1). Optionally set client username with the option -username, followed by the desired name. Use -nobgm option to switch music off.
-
-\section Examples_Editor Editor
-
-The second larger example is a scene and %UI layout editor application written in script. To start, run Editor.bat or Editor.sh, or use the command Urho3DPlayer Scripts/Editor.as
-
-For details on how to use the editor, see \ref EditorInstructions "Editor instructions."
-
-\section Examples_Samples Sample applications
-
-The sample applications start from the very simple (a "Hello World" program) and progress to demonstrate more complex engine features. The code is heavily commented and should be easy to follow for learning. The applications display on-screen instructions when run.
-
-The AngelScript and Lua versions reside in the Bin/Data/Scripts and Bin/Data/LuaScripts directories. %Batch files to run each of them are not provided due to their large amount: instead run the player application with the script file name as the parameter, for example Urho3DPlayer Scripts/01_HelloWorld.as
-
-The C++ versions need to be explicitly enabled in the build with the CMake option -DURHO3D_SAMPLES=1. When enabled, the executables will be produced into the Bin directory and can be run from there. Their source code is in the Source/Samples directory.
-
-The samples provide the following common key controls:
-
-\verbatim
-ESC         Exit
-F1          Toggle console
-F2          Toggle debug HUD
-1           Cycle texture quality
-2           Cycle material quality
-3           Toggle specular lighting
-4           Toggle shadow rendering
-5           Cycle shadow resolution
-6           Cycle shadow filtering quality
-7           Toggle occlusion culling
-8           Toggle dynamic instancing
-9           Take a screenshot and save to the Data directory
-\endverbatim
-
-
-\page UsingLibrary Using Urho3D as external library
-
-This page shows how to create a new C++ project linking against Urho3D library as external library. There are two approaches to do this. It is imperative to clear the CMake cache when changing from one approach to the other. In fact, you also need to clear the cache when any of the environment variables required by the CMake build script below change its value.
-
-First of all, structure your project similar to Urho3D project as below:
-
-\code
-PROJECT_ROOT/
- ┝ Source/
- ┝ Build/
- ┝ Bin/
- ┕ *.bat or *.sh
-\endcode
-
-The Source/ directory is where your project CMakeLists.txt and all your source codes should reside. The Bin/ directory is where all the executables output will be generated. In order to run the executable in this directory, you need to copy (or symlink) the CoreData/ and Data/ directories from Urho3D project Bin/ directory (or from Urho3D SDK installation) to here. You may also want to copy (or symlink) the batch files or shell script files from Urho3D project root directory (or from Urho3D SDK installation) to your project root directory. The Build/ directory will be created automatically by the Urho3D CMake module that will be discussed shortly below. The *.bat or *.sh scripts work together with the module to create a so-called out-of-source build tree to keep the Source/ directory clean from intermediate build files.
-
-\section UsingLibraryFromProjectRootTree From Urho3D project root tree
-
-This section assumes that you have already successfully build a static or shared library in the Urho3D project (separately from your own project). In order to find Urho3D library in Urho3D project library output directory, specify an environment variable called "URHO3D_HOME" which points to a Urho3D project root directory that you want to use (if you have more than one).
-
-In your own project Source/ directory, create a new CMakeLists.txt file and add the following lines: (replace MyProjectName and MyExecutableName with the actual names you want)
-
-\code
-# Set project name
-project (MyProjectName)
-
-# Set minimum version
-cmake_minimum_required (VERSION 2.8.6)
-
-if (COMMAND cmake_policy)
-    cmake_policy (SET CMP0003 NEW)
-endif ()
-
-# Set CMake modules search path
-set (CMAKE_MODULE_PATH $ENV{URHO3D_HOME}/Source/CMake/Modules CACHE PATH "Path to Urho3D-specific CMake modules")
-
-# Include Urho3D Cmake common module
-include (Urho3D-CMake-common)
-
-# Find Urho3D library
-find_package (Urho3D REQUIRED)
-include_directories (${URHO3D_INCLUDE_DIRS})
-
-# Define target name
-set (TARGET_NAME MyExecutableName)
-
-# Define source files
-define_source_files ()
-
-# Setup target with resource copying
-setup_main_executable ()
-\endcode
-
-The CMAKE_MODULE_PATH is setup so that CMake can find the Urho3D-specific CMake modules provided by Urho3D project inside your own project. The Urho3D-CMake-common.cmake is the module where all the reusable commands and macros are defined. It also gives your project cross-platform build capability similar to Urho3D project.
-
-When both Urho3D static and shared library are built and available in the Urho3D project's library output directory, the FindUrho3D.cmake module has precedence to first select static library type over over shared library type. However, you can use URHO3D_LIB_TYPE build option to explicitly specify which Urho3D library type to be selected. When linking statically against Urho3D static library, Urho3D-CMake-common.cmake module automatically set "URHO3D_STATIC_DEFINE" compiler define for your project. This compiler define is crucial for static linking, especially on MSVC.
-
-The define_source_files() and setup_main_executable() are Urho3D-specific macros. The define_source_file() macro is a shorthand to glob all the source files in the current source directory. It is equivalent to these commands:
-
-\code
-file (GLOB CPP_FILES *.cpp)
-file (GLOB H_FILES *.h)
-set (SOURCE_FILES ${CPP_FILES} ${H_FILES})
-\endcode
-
-The setup_main_executable() macro then uses SOURCE_FILES and TARGET_NAME variables to setup a new CMake target that would work on ALL platforms supported by Urho3D. Make sure both your project name and target name are not called 'Urho3D', as this name is already reserved by Urho3D project.
-
-\section UsingLibraryFromSDK From Urho3D SDK installation
-
-This section assumes that you have already installed Urho3D SDK into your system. If you have installed the SDK in a non-default location then you need to use "URHO3D_INSTALL_PREFIX" environment variable to specify the prefix path of the non-default installation location.
-
-In your own project Source/ directory, create a new CMakeLists.txt file similar to the first approach but change the CMake module search path setup to read as follows on Windows platform:
-
-\code
-# Set CMake modules search path
-set (CMAKE_MODULE_PATH $ENV{URHO3D_INSTALL_PREFIX}/share/CMake/Modules ${CMAKE_INSTALL_PREFIX}/share/CMake/Modules CACHE PATH "Path to Urho3D-specific CMake modules")
-\endcode
-
-On non-Windows platform:
-
-\code
-# Set CMake modules search path
-set (CMAKE_MODULE_PATH $ENV{URHO3D_INSTALL_PREFIX}/share/Urho3D/CMake/Modules ${CMAKE_INSTALL_PREFIX}/share/Urho3D/CMake/Modules CACHE PATH "Path to Urho3D-specific CMake modules")
-\endcode
-
-\subsection UsingLibraryFromSDKWithPkgConfig Using pkg-config instead of CMake
-
-If for some reason you could not use CMake in your project, you could configure your project to compile and link against Urho3D library from SDK installation using 'pkg-config' tool with the help of Urho3D.pc configuration file (which is installed as part of the SDK installation). If the Urho3D SDK is being installed into a local location (such as /usr/local) or a non-default location, then most likely you would need to specify PKG_CONFIG_PATH environment variable to point to the location of the configuration file for this to work. Below are a few invocation examples on a 64-bit RedHat-based distro with local installation:
-
-\code
-# To get installed Urho3D version
-PKG_CONFIG_PATH=/usr/local/lib64/pkgconfig pkg-config --modversion Urho3D
-
-# To compile and link natively in one liner
-c++ -o Urho3DPlayer Urho3DPlayer.cpp `PKG_CONFIG_PATH=/usr/local/lib64/pkgconfig pkg-config --cflags --libs Urho3D`
-
-# To compile and link natively but in separate steps
-export PKG_CONFIG_PATH=/usr/local/lib64/pkgconfig
-c++ -c Urho3DPlayer.cpp `pkg-config --cflags Urho3D`
-c++ -o Urho3DPlayer Urho3DPlayer.o `pkg-config --libs Urho3D`
-
-# To cross-compile and link for Raspberry Pi platform
-export CC=${RASPI_TOOL}/arm-linux-gnueabihf-c++
-export PKG_CONFIG_SYSROOT_DIR=${RASPI_ROOT}
-export PKG_CONFIG_PATH=${RASPI_ROOT}/usr/local/lib/pkgconfig
-$CC -o Urho3DPlayer Urho3DPlayer.cpp `pkg-config --cflags --libs Urho3D`
-\endcode
-
-\page Structure Overall structure
-
-The Urho3D engine compiles into one library. Conceptually it consists of several "sublibraries" that represent different subsystems or functionality. Each of these resides in a subdirectory
-under the Source/Engine directory:
-
-- Container. Provides STL replacement classes and shared pointers.
-- Math. Provides vector, quaternion & matrix types and geometric shapes used in intersection tests.
-- Core. Provides the execution Context, the base class Object for typed objects, object factories, \ref Event "event handling", threading and profiling.
-- IO. Provides file system access, stream input/output and logging.
-- %Resource. Provides the ResourceCache and the base resource types, including XML documents.
-- %Scene. Provides Node and Component classes, from which Urho3D scenes are built.
-- %Graphics. Provides application window handling and 3D rendering capabilities.
-- %Input. Provides input device access in both polled and event-based mode.
-- %Network. Provides client-server networking functionality.
-- %Audio. Provides the audio subsystem and playback of .wav & .ogg sounds in either 2D or 3D.
-- %UI. Provides graphical user interface elements.
-- Physics. Provides physics simulation.
-- Navigation. Provides navigation mesh generation and pathfinding.
-- Urho2D. Provides 2D rendering components that integrate into the 3D scene.
-- %Script. Provides scripting support using the AngelScript language.
-- %Engine. Instantiates the subsystems from the modules above (except Script, which needs to be instantiated by the application) and manages the main loop iteration.
-
-\section Structure_Context Execution context
-
-The heart of Urho3D is the Context object, which must always be created as the first in a Urho3D application, and deleted last. All "important" objects that derive from the Object base class,
-such as scene nodes, resources like textures and models, and the subsystems themselves require %Context pointer in their constructor. This avoids both the singleton pattern for subsystems,
-or having to pass around several objects into constructors.
-
-The %Context provides the following functionality (described in detail on their own pages):
-
-- Registering and accessing \ref Subsystems "subsystems"
-- Creation and reflection facilities per object type: \ref ObjectTypes "object factories" and \ref Serialization "serializable attributes".
-- Sending \ref Events "events" between objects
-
-\section Structure_ThirdParty Third-party libraries
-
-The third-party libraries used by Urho3D and their purposes are:
-
-- AngelScript: scripting language implementation
-- Bullet: physics simulation implementation
-- Civetweb: HTTP requests, use could be expanded to also provide an embedded web server
-- FreeType: font rendering
-- GLEW: OpenGL extensions handling
-- kNet: UDP networking
-- libcpuid: CPU properties detection
-- Lua, LuaJIT, tolua+: Lua scripting implementation and bindings
-- LZ4: data compression for package files
-- MojoShader: HLSL shader reflection after compiling
-- Open Asset Import Library: reading various 3D file formats
-- pugixml: parsing XML files
-- Recast/Detour: navigation mesh and pathfinding implementation
-- SDL: window and OpenGL context creation, input and sound output
-- StanHull: convex hull generation from triangle meshes, used for physics collision shapes
-- stb_image: image loading
-- stb_vorbis: Ogg Vorbis decoding
-
-
-\page Conventions Conventions
-
-Urho3D uses the following conventions and principles:
-
-- Left-handed coordinates. Positive X, Y & Z axes point to the right, up, and forward, and positive rotation is clockwise.
-
-- Degrees are used for angles.
-
-- Clockwise vertices define a front face.
-
-- %Audio volume is specified from 0.0 (silence) to 1.0 (full volume)
-
-- Path names use slash instead of backslash. Paths will be converted internally into the necessary format when calling into the operating system.
-
-- In the script API, properties are used whenever appropriate instead of %Set... and Get... functions. If the setter and getter require index parameters, the property will use array-style indexing, and its name will be in plural. For example model->SetMaterial(0, myMaterial) in C++ would become model.materials[0] = myMaterial in script.
-
-- Raw pointers are used whenever possible in the classes' public API. This simplifies exposing functions & classes to script, and is relatively safe, because SharedPtr & WeakPtr use intrusive reference counting.
-
-- No C++ exceptions. Error return values (false / null pointer / dummy reference) are used instead. %Script exceptions are used when there is no other sensible way, such as with out of bounds array access.
-
-- Feeding illegal data to public API functions, such as out of bounds indices or null pointers, should not cause crashes or corruption. Instead errors are logged as appropriate.
-
-- Third party libraries are included as source code for the build process. They are however hidden from the public API as completely as possible.
-
-For more details related to the C++ coding style, see also \ref CodingConventions "Coding conventions".
-
-
-\page EditorInstructions Editor instructions
-
-The Urho3D editor is a script application that can be run with the Urho3D player application. To start, execute any of these commands: (in the Bin directory) Editor.bat, Editor.sh or Urho3DPlayer Scripts/Editor.as
-
-All the \ref Running_Commandline "command line options" supported by Urho3D player application are available for Editor as well. Additionally, Editor also supports the following command line options:
-
-\verbatim
--scene </path/to/scene.xml>     Load a scene after starting up
-\endverbatim
-
-Hint: to get some content to look at, run the Physics sample application (Bin/Data/Scripts/11_Physics.as), and press F5. This saves a scene file called Physics.xml into the Data/Scenes subdirectory, which can be loaded in the editor. The NinjaSnowWar scene also exists in the Data/Scenes subdirectory, and the NinjaSnowWar object "prefabs" are in the Data/Objects subdirectory.
-
-\section EditorInstructions_Controls Controls
-
-\verbatim
-<<<<<<< HEAD
-Left mouse      - Select nodes or drag the node transform gizmo. Hold Shift to
-                  select components instead. Hold Ctrl to multiselect.
-Right mouse     - Hold down and move mouse to rotate camera
-Middle mouse    - Hold down orbits the camera around selected objects
-
-WSAD or arrows  - Move
-Shift+WSAD      - Move faster
-E               - Ascend
-Q               - Descend
-Shift+E,Q       - Ascend or descend faster
-
-Numpad5         - Toggle orthographic / perspective camera
-Numpad1         - Front view
-Numpad3         - Right hand view
-Numpad7         - Top view
-Ctrl+Numpad1    - Back view
-Ctrl+Numpad3    - Left view
-Ctrl+Numpad7    - Bottom view
-
-Ctrl+1,2,3      - Object manipulation mode: move/rotate/scale
-Ctrl+4          - Object selection mode, no manipulation
-Ctrl+5          - Toggle between world and local axes manipulation
-Ctrl+6,7        - Cycle through components to pick: geometries, lights, zones,
-                  collision shapes; and ui-elements
-Ctrl+arrows     - Manipulate node in X & Z directions
-Ctrl+pgup/pgdn  - Manipulate node in Y direction
-Ctrl+plus/minus - Scale node uniformly (scale mode only)
-Ctrl+Shift+N    - New scene
-Ctrl+O          - Open scene
-Ctrl+S          - Save scene
-Ctrl+Shift+S    - Save scene as
-Ctrl+A          - Select/deselect all root level nodes
-Ctrl+X,C,V      - Cut/copy/paste node or component
-Ctrl+E          - Enable/disable node hierarchy or component
-Ctrl+U          - Unparent scene node
-Ctrl+H          - Open the scene hierarchy window
-Ctrl+I          - Open the attribute inspector window
-Ctrl+B          - Open the resource browser window
-Ctrl+P          - Toggle scene update on/off
-Ctrl+W          - Cycle through solid, wireframe and point rendering
-Ctrl+Z          - Undo
-Ctrl+Y          - Redo
-Ctrl+Space      - Open quick menu
-ESC             - Close the file selector or editor settings window
-DEL             - Delete node or component
-F1              - Toggle console
-F2              - Toggle rendering debug geometry
-F3              - Toggle physics debug geometry
-F4              - Toggle octree debug geometry
-F11             - Captures a screenshot
-=======
-Left mouse         - Select nodes or drag the node transform gizmo. Hold Shift to
-                     select components instead. Hold Ctrl to multiselect.
-Right mouse        - Hold down and move mouse to rotate camera
-Middle mouse       - Hold down orbits the camera around selected objects
-Shift+Middle mouse - Hold down pans the camera
-
-WSAD or arrows     - Move
-Shift+WSAD         - Move faster
-E                  - Ascend
-Q                  - Descend
-Shift+E,Q          - Ascend or descend faster
-
-Numpad5            - Toggle orthographic / perspective camera
-Numpad1            - Front view
-Numpad3            - Right hand view
-Numpad7            - Top view
-Ctrl+Numpad1       - Back view
-Ctrl+Numpad3       - Left view
-Ctrl+Numpad7       - Bottom view
-
-Ctrl+1,2,3         - Object manipulation mode: move/rotate/scale
-Ctrl+4             - Object selection mode, no manipulation
-Ctrl+5             - Toggle between world and local axes manipulation
-Ctrl+6,7           - Cycle through components to pick: geometries, lights, zones,
-                     collision shapes; and ui-elements
-Ctrl+arrows        - Manipulate node in X & Z directions
-Ctrl+pgup/pgdn     - Manipulate node in Y direction
-Ctrl+plus/minus    - Scale node uniformly (scale mode only)
-Ctrl+Shift+N       - New scene
-Ctrl+O             - Open scene
-Ctrl+S             - Save scene
-Ctrl+Shift+S       - Save scene as
-Ctrl+A             - Select/deselect all root level nodes
-Ctrl+X,C,V         - Cut/copy/paste node or component
-Ctrl+E             - Enable/disable node hierarchy or component
-Ctrl+U             - Unparent scene node
-Ctrl+H             - Open the scene hierarchy window
-Ctrl+I             - Open the attribute inspector window
-Ctrl+P             - Toggle scene update on/off
-Ctrl+W             - Cycle through solid, wireframe and point rendering
-Ctrl+Z             - Undo
-Ctrl+Y             - Redo
-Ctrl+Space         - Open quick menu
-ESC                - Close the file selector or editor settings window
-DEL                - Delete node or component
-F1                 - Toggle console
-F2                 - Toggle rendering debug geometry
-F3                 - Toggle physics debug geometry
-F4                 - Toggle octree debug geometry
-F11                - Captures a screenshot
->>>>>>> 47227370
-\endverbatim
-
-Press right mouse button in the 3D view if you want to defocus the active window without changing the object selection.
-
-\section EditorInstructions_Workflow Workflow
-
-When you start with an empty scene, set the resource path first (%File -> %Set resource path). This is the base directory, under which the subdirectories Models, Materials & Textures will be created as you import assets.
-
-Scenes should be saved either into this base directory, or into its immediate subdirectory, named for example Scenes or Levels.
-
-Check the Editor settings window so that the camera parameters match the size of the objects you are using.
-
-The "Remember resource path" option in the settings window controls whether the resource path you set will be remembered on the next run.
-
-The editor settings will be saved on exit to a file Urho3D\Editor\Config.xml in the My Documents directory. Delete this file if you want to revert the settings to defaults.
-
-\section EditorInstructions_Editing Editing
-
-New scene nodes and components are created from the Create menu at the top. Their attributes can then be edited in the attribute inspector window. Note that the node transform shown is the local transform (offset from parent.)
-
-As an alternative to using the transform gizmo, scene nodes can be moved/rotated/scaled by Ctrl + arrow keys and Page Up / Page Down. Press Ctrl+1,2,3 to change the manipulation mode, and Ctrl+4 to toggle between world relative and scene node relative movement.
-
-To reparent scene nodes, drag and drop them onto the new parent scene node in the scene hierarchy window. Reparenting should retain the effective world transform, so check afterwards from the component window that the local transform is what you expect it to be. Components can not be dragged between nodes, but can be duplicated with cut/copy/paste operations.
-
-To locate a scene node from the scene, double-click it in the hierarchy window.
-
-To create a user variable into the current node, or delete it, type the variable name into the edit field below the node attributes, and press New or Del buttons next to it. The New button will prompt to choose the variable type.
-
-While editing, you can execute script files using the "Run script" item in the %File menu. These are AngelScript files that are executed in immediate mode ie. you do not need to define a function. The editor's scene will be accessible to the script as the global property "scene."
-
-Components of same type can be multi-edited. Where attribute values differ, the attribute field will be left blank, but editing the attribute will apply the change to all components.
-
-In addition to whole scenes, single scene nodes including all their components and child nodes can be loaded and saved (%File -> Load node, %File -> Save node as.) These can act as "prefabs" for speeding up scene construction. To save a node, it needs first to be selected in the hierarchy window.
-
-Primitive geometries (boxes, spheres, cylinders) can be instantiated from the Create menu. Note that these are just ordinary model files in the Bin/Data/Models directory; their Blender format source files are in the SourceAssets directory.
-
-Additionally a resource browser is available to access the contents of resource directories. Whenever the editor is opened or a scene is loaded the resource browser scans for resources. If at anytime the resources change the reload button can be pressed at the top-right of the resource browser and the resource browser will rescan. Two methods are provided to find resources. A tree view of the folders and a search bar. The search box utilizes a simple string substring of the filename. Resources can also be filtered by type by opening the filter panel which is toggled by the small filter icon.  There are lots of contextual options for each resource type such as dragging a resource into the hierarchy view, a LineEdit, or in the viewport.  A right click context menu on a resource in the browser will give additional options per resource type.
-
-
-\section EditorInstructions_Importing Importing
-
-The editor can import models or scenes from all the formats that the Open Asset Import Library supports, see http://assimp.sourceforge.net/main_features_formats.html
-
-%Model and scene import work differently: model import will take everything in the source file (for example a Collada scene), and combine it into a single model, with possibly many subgeometries. %Scene import on the other hand will export each source scene node separately, creating multiple models as necessary.
-
-When a model is imported, it will also be instantiated into the scene as a new scene node with a StaticModel component.
-
-To do the actual importing, the editor will invoke AssetImporter from the same directory where the Urho3DPlayer application was run from, so be sure both are built.
-
-If the imported scene has no lights, a single directional light is created, so that you can at least see something.
-
-*/
-
-}
+namespace Urho3D
+{
+
+/**
+\page Building Building Urho3D
+
+\section Building_Prerequisites Building prerequisites
+
+Although all required third-party libraries are included as source code, there are system-level dependencies that must be satisfied before Urho3D can be built successfully:
+
+- For Windows, the June 2010 DirectX SDK needs to be installed.
+
+- For Linux, the following development packages need to be installed: libx11-dev, libxrandr-dev, libasound2-dev on Debian-based distros; libX11-devel, libXrandr-devel, alsa-lib-devel on RedHat-based distros. Also install the package libgl1-mesa-dev (Debian) or mesa-libGL-devel (RH) if your GPU driver does not include OpenGL headers & libs.  Building as 32-bit on a 64-bit system requires installing also the 32-bit versions of the development libraries.
+
+- For Raspberry Pi, the following development packages need to be installed: libraspberrypi0, libraspberrypi-dev, libasound2-dev, libudev-dev on Raspbian; raspberrypi-vc-libs, raspberrypi-vc-libs-devel, alsa-lib-devel, systemd-devel on Pidora. The first two packages which contain the Broadcom VideoCore IV libraries and development headers should normally come preinstalled.
+
+- For Mac OS X, the Xcode developer tools package should include everything necessary.
+
+- For Android, the Android SDK and Android NDK (minimum API level 12) need to be installed. Optionally, also install Eclipse ADT plugin for building and deployment via Eclipse.
+
+To run Urho3D, the minimum system requirements are:
+
+- Windows: CPU with SSE instructions support, Windows XP or newer, DirectX 9.0c, GPU with %Shader %Model 2 support (%Shader %Model 3 recommended.)
+
+- Linux & Mac OS X: CPU with SSE instructions support, GPU with OpenGL 2.0 support, EXT_framebuffer_object and EXT_packed_depth_stencil extensions.
+
+- Raspberry Pi: %Model B revision 2.0 with at least 128 MB of 512 MB SDRAM allocated for GPU. OpenGL ES 2.0 capable GPU.
+
+- Android: OS version 2.3 or newer, OpenGL ES 2.0 capable GPU.
+
+- iOS: OpenGL ES 2.0 capable GPU.
+
+SSE requirement can be eliminated by disabling the use of SSE instruction set, see \ref Build_Options "Build options" below.
+
+\section Building_Desktop Desktop build process
+
+Urho3D uses CMake (http://www.cmake.org) to build. The process has two steps:
+
+-# Run CMake in the root directory with your preferred toolchain specified to generate the build files. You can use the provided batch files or shell scripts on the respective platform.\n
+    - Windows: cmake_vs2008.bat, cmake_vs2010.bat, cmake_vs2012.bat, or cmake_mingw.bat,\n
+    - Linux: cmake_gcc.sh, cmake_eclipse.sh, or cmake_codeblocks.sh\n
+    - Mac OS X: cmake_gcc.sh or cmake_macosx.sh.\n
+-# Open the CMake's generated project file in the IDE of your choice. Change the build configuration (Debug/Release) and then build all the targets.\n
+    - Visual Studio: open Urho3D.sln from the Build directory.\n
+    - Xcode: open Urho3D.xcodeproj.\n
+    - CodeBlocks: open Urho3D.cbp.\n
+    - Eclipse: import project using File|Import "Existing Projects into Workspace".\n
+    - GCC: execute make from the Build directory in a terminal/console.
+
+Note that Eclipse requires CDT plugin to build C/C++ project.
+
+If using MinGW to compile, DirectX headers may need to be acquired separately. They can be copied to the MinGW installation eg. from the following package: http://www.libsdl.org/extras/win32/common/directx-devel.tar.gz These will be missing some of the headers related to shader compilation, so a MinGW build will use OpenGL by default. To build in Direct3D9 mode, the MinGW-w64 port is necessary: http://mingw-w64.sourceforge.net/ Using it, Direct3D9 can be enabled with the CMake option -DURHO3D_OPENGL=0.
+
+After the build is complete, the programs can be run from the Bin directory. These include the Urho3D player application, which can run application scripts, the tools, and C++ sample applications if they have been enabled.
+
+To run the Urho3D player application from the Visual Studio debugger, set the Urho3DPlayer project as the startup project and enter its relative path and filename into Properties -> Debugging -> Command: ../../../Bin/Urho3DPlayer.exe. Additionally, entering -w into Debugging -> Command Arguments is highly recommended. This enables startup in windowed mode: without it running into an exception or breakpoint will be obnoxious as the mouse cursor will likely be hidden. To actually make the Urho3DPlayer application do something useful, it must be supplied with the name of the script file it should load and run. You can try for example the following arguments: Scripts/NinjaSnowWar.as -w
+
+To run from Eclipse on Linux, locate and select the Urho3DPlayer executable in the Project Explorer. From the menu, choose "Run Configurations" to create a new launch configuration for "C/C++ Application". Switch to "Arguments" tab, specify the argument required by Urho3DPlayer executable.
+
+To run from Xcode on Mac OS X, edit the Product Scheme to set "Run" setting to execute "Urho3DPlayer" in the "Info" tab. In the "Arguments" tab, specify the arguments required by Urho3DPlayer executable. Ensure the check boxes are ticked on the argument entries that you want to be active.
+
+CMake caches some internal variables to speed up the subsequent invocation of the CMake build script. This is normally a good thing. However, there are cases when this is not desirable, for instance when switching CMake generators or after upgrading development software components. In such cases, it is recomended to first clean the CMake cache by invoking cmake_clean.bat or cmake_clean.sh.
+
+\section Building_Android Android build process
+
+First, if you are building under Windows platform without MKLINK support then copy Bin/Data and Bin/CoreData directories to the Source/Android/assets directory (you can use the provided batch file CopyData.bat). This step is not necessary for Windows with MKLINK support and non-Windows platforms because the build script uses symbolic links for platforms that support it.
+
+Set the ANDROID_NDK environment variable to point to your Android NDK. On Windows, ensure that make.exe from the Android NDK is included in the path and is executable from the command line.
+
+On Windows, execute cmake_android.bat. If MKLINK support is available, provide build option "-DURHO3D_MKLINK=1" to generate out-of-source build. Then go to the build directory Source/Android (or android-Build if out-of-source build) and execute the following commands. On OS X or Linux, execute cmake_gcc.sh (the ANDROID_NDK environment variable distinguishes from a normal desktop build) then go to the android-Build directory (always an out-of-source build) and execute the following commands.
+
+- android update project -p . -t 1 (only needed on the first time,
+                                    replace '-t 1' with desired target-id)
+- make -j8 (replace '-j8' with the number of logical CPU cores of the
+            host/build system)
+- ant debug
+
+After the commands finish successfully, the APK should have been generated to the build's "bin" subdirectory, from where it can be installed on a device or an emulator. The command "ant installd" can be used for this.
+
+For a release build, use the "ant release" command instead of "ant debug" and follow the Android SDK instructions on how to sign your APK properly.
+
+By default the Android package for Urho3D is com.googlecode.urho3d. For a real application you must replace this with your own package name. The Urho3D activity subclasses the SDLActivity from org.libsdl.app package, whose name (or the JNI code from SDL library) does not have to be changed.
+
+Note that the native code is built by default for armeabi-v7a ABI. To make your program compatible also with old Android devices, build also an armeabi version by executing the CMake batch file again with the parameter -DANDROID_ABI=armeabi added, then execute make again in the build directory.
+
+You can also build and deploy using Eclipse IDE with ADT plugin. To do that, after setting the ANDROID_NDK environment variable then run cmake_eclipse.sh. Import "Existing Android Code into Workspace" from the CMake generated Eclipse's project found in the android-Build directory. Switch Eclipse IDE to use Java Perspective. Update project properties to choose the desired Android API target and that's it. Just choose "Run" to let ADT automatically build and deploy the application to Android (virtual) device.
+
+\section Building_Ios iOS build process
+
+Run cmake_ios.sh. This generates an Xcode project named Urho3D.xcodeproj.
+
+Open the Xcode project and check the properties for the Urho3D project (topmost in the Project Navigator.) In Architectures -> Base SDK, choose your iOS SDK (CMake would automatically select latest iOS when generating the Xcode project). In Code Signing, enter your developer identity as necessary.
+
+The Urho3DPlayer target will actually build the application bundle and copy resources from Bin/Data and Bin/CoreData directories. Edit its build scheme to choose debug or release mode.
+
+To run from Xcode on iPhone/iPad Simulator, edit the Product Scheme to set "Run" destination setting to "iPhone Simulator" or "iPad Simulator", and executable to "Urho3DPlayer.app".
+
+\section Building_RaspberryPi Raspberry Pi build process
+
+For native build on Raspberry Pi itself, use the similar process for Linux Desktop build described above.
+
+For cross-compiling build on another build/host machine, firstly set the RASPI_TOOL environment variable to point to your Raspberry Pi Cross-Compiling tool where all the arm-linux-gnueabihf-* executables are located. You can setup the tool using <a href="http://crosstool-ng.org/">crosstool-NG</a> or just download one from https://github.com/raspberrypi/tools. Secondly, set the RASPI_ROOT environment variable to point to your Raspbian or Pidora system root. You must install the Urho3D prerequisites software development packages for Raspberry Pi (see \ref Building_Prerequisites) in the system root before attempting to do the Urho3D cross-compiling build. You can download a Raspbian system root from
+https://github.com/urho3d/rpi-sysroot.
+
+When running cmake_gcc.sh with RASPI_TOOL environment variable set, it tells build script to generate additional raspi-Build directory for cross-compiling. Go to this raspi-Build directory and proceed to execute make. After the build is complete, the ARM executables can be found in Bin-CC output directory.
+
+You can also build, deploy, run/debug (as C/C++ Remote %Application) using Eclipse IDE, if you run cmake_eclipse.sh to generate the project file. Import the CMake generated Eclipse project in the raspi-Build directory into Eclipse's workspace. Build the project as usual. Use the URHO3D_SCP_TO_TARGET build option to automatically deploy the ARM executables to target Raspberry Pi as part of every project build or configure Eclipse to perform a "download to target path" in the Run/Debug configuration for C/C++ Remote %Application. Either way, you have to configure the Run/Debug configuration how to reach your target Raspberry Pi.
+
+\section Building_MinGW MinGW cross-compile build process
+
+It is possible to cross-compile Urho3D for Windows using a Linux system. The process is largely the same as for the Linux Desktop build process described above.
+
+To cross-compile, the MinGW tool-chain (compiler, linker and w32api) needs to be installed on the system. You will also need the DirectX header files, those can be downloaded and installed from the following packet: http://www.libsdl.org/extras/win32/common/directx-devel.tar.gz.
+
+For activating the MinGW tool-chain, and to allow it to find the correct compiler, the MINGW_PREFIX environment variable needs to be set when running cmake_gcc.sh. This variable should be set to the prefix of the compiler name. So, if for example your MinGW compiler is named i686-pc-mingw32-gcc, the MINGW_PREFIX should read i686-pc. Most likely you also need to set MINGW_ROOT environment variable to point to your mingw32 system root.
+
+Running cmake_gcc.sh with the MINGW_PREFIX environment variable set, produces an additional mingw-Build directory. Go to this directory and execute make to start the build process. When the build is complete, the Windows executables can be found in the mingw-Bin output directory.
+
+\section Building_64bit Desktop 64bit build
+
+Currently CMake build configuration has been set to compile Urho3D as 32bit by default. To enable 64bit build, run the provided cmake_xxxx.bat or cmake_xxxx.sh by passing the option "-DURHO3D_64BIT=1" explicitly. For Visual Studio on Windows platform, this option also overrides CMake to use a 64bit solution generator.
+
+\section Building_Library Library build
+
+As of V1.31, the build process first builds the Urho3D library target (either static or shared). The library is then linked against by other targets like tools and samples that reference Urho3D as one of the external libraries. The Urho3D library type is defaulted to static, so the build process would generate standalone executables as previous releases. The Urho3D library type can be changed using "URHO3D_LIB_TYPE" build option.
+
+To install the Urho3D library (or should we call it SDK), use the usual 'make install' command when using Makefile. There is an equivalent command in Visual Studio and Xcode IDE to build 'install' target instead of the default 'all' target. This could be useful when you want your application to always link against a 'stable' installed version of the Urho3D library, while keeping your Urho3D project root tree in sync with origin/master. That is, install the newly built library after you have tested the changes do not break your application during development.
+
+Refer to \ref UsingLibrary "Using Urho3D as external library" on how to setup your own project to use Urho3D as external library.
+
+\section Building_Docs Documentation build
+
+If URHO3D_DOCS build option is set then a normal (ALL) build would not only build Urho3D software but also Urho3D documentation automatically. If it is not then the documentation can be generated by manually invoking 'make doc' command or its equivalent command in IDE.
+
+The prerequisites are Doxygen and Graphviz. Tools to dump the \ref ScriptAPI "AngelScript API" for the default \ref Script "scripting" subsystem and the \ref LuaScriptAPI "LuaScript API" (when the LuaScript subsystem is also enabled) will be built internally when all the tools are being built.
+
+\section Building_Shaders Compiling Direct3D shaders
+
+When building with the Windows 8 SDK, copy d3dcompiler_46.dll from C:/Program Files (x86)/Windows Kits/8.0/bin/x86 to Urho3D Bin directory so that Urho3D executables will run correctly.
+
+Note that you can also force an OpenGL mode build on Windows by using the CMake option in the table below; OpenGL does not depend on a separate shader compiler DLL.
+
+\section Build_Options Build options
+
+A number of build options can be defined explicitly when invoking the above cmake_xxxx batch files or shell scripts.\n
+|Build Option         |V|Description          |
+|---------------------|-|---------------------|
+|URHO3D_64BIT         |0|Enable 64bit build|
+|URHO3D_ANGELSCRIPT   |1|Enable AngelScript scripting support|
+|URHO3D_LUA           |0|Enable Lua scripting support|
+|URHO3D_LUAJIT        |0|Enable Lua scripting support using LuaJIT (check LuaJIT's CMakeLists.txt for more options)|
+|URHO3D_LUAJIT_AMALG  |0|Enable LuaJIT amalgamated build (LuaJIT only)|
+|URHO3D_SAFE_LUA      |0|Enable Lua C++ wrapper safety checks (when Lua scripting support is enabled only)|
+|URHO3D_SAMPLES       |0|Build sample applications|
+|URHO3D_TOOLS         |1|Build standalone tools (Desktop and RPI only; on Android only build Lua standalone tools)|
+|URHO3D_EXTRAS        |0|Build extras (Desktop and RPI only)|
+|URHO3D_DOCS          |0|Generate documentation as part of normal build (the 'doc' builtin target can be used to generate documentation regardless of this option's value)|
+|URHO3D_DOCS_QUIET    |0|Generate documentation as part of normal build, suppress generation process from sending anything to stdout|
+|URHO3D_SSE           |1|Enable SSE instruction set|
+|URHO3D_MINIDUMPS     |1|Enable minidumps on crash (VS only)|
+|URHO3D_FILEWATCHER   |1|Enable filewatcher support|
+|URHO3D_PROFILING     |1|Enable profiling support|
+|URHO3D_LOGGING       |1|Enable logging support|
+|URHO3D_TESTING       |0|Enable testing support|
+|URHO3D_TEST_TIME_OUT |5|Number of seconds to test run the executables (when testing support is enabled only)|
+|URHO3D_OPENGL        |0|Use OpenGL instead of Direct3D (Windows platform only)|
+|URHO3D_MKLINK        |0|Use mklink command to create symbolic links (Windows Vista and above only)|
+|URHO3D_STATIC_RUNTIME|0|Use static C/C++ runtime libraries and eliminate the need for runtime DLLs installation (VS only)|
+|URHO3D_LIB_TYPE      |*|Specify Urho3D library type, possible values are STATIC (\*default) and SHARED|
+|URHO3D_SCP_TO_TARGET |-|Use scp to transfer executables to target system (non-Android cross-compiling build only), SSH digital key must be setup first for this to work, typical value has a pattern of usr@tgt:remote-loc|
+|CMAKE_BUILD_TYPE     |*|Specify CMake build configuration to be generated (Makefile generator only), possible values are Release (\*default), Debug, and RelWithDebInfo|
+|ANDROID_ABI          |*|Specify target ABI (Android build only), possible values are armeabi-v7a (\*default) and armeabi|
+
+Note that build option values specified via command line are cached by CMake. The cached values will be used by CMake in the subsequent invocation. That is, the same build options are not required to be specified again and again. Once a non-default build option value is being cached, it can only be reverted back to its default value by explicitly setting it via command line. That is, simply by NOT passing the corresponding build option would not work. One way to revert all the build options to their default values is by clearing the CMake cache by calling cmake_clean.bat or cmake_clean.sh.
+
+\section Using_CMake_GUI Using cmake-gui to configure and generate Urho3D project file
+
+Instead of using one of the provided batch files or shell scripts, you can use cmake-gui to configure and generate Urho3D project file. However, you have to adhere to the current limitations:
+- The build directory must be located inside the Urho3D project root directory and sibling of the "Source" directory.\n
+- The build directory must be named accordingly based on the target platform.\n
+    - On desktop/native platform: Build\n
+    - On Windows platform using MinGW: mingw-Build\n
+    - On iOS platform: ios-Build\n
+    - On Android platform: android-Build\n
+    - On Raspberry Pi platform: raspi-Build\n
+- The runtime and archive output directories are automatically set based on the target platform regardless of the build directory name (should you choose not to adhere with the above). For example on Android platform, they will be android-Bin and android-Lib, respectively.\n
+If you choose not to adhere with this build directory naming convention then you will have to install the Urho3D library into your local filesystem in order to use the Urho3D library in your external project (See \ref Building_Library and \ref UsingLibraryFromSDK).
+- All the post-CMake workaround and/or bug fixes that are scripted in the batch files or shell scripts are not applied to the generated project file.
+
+Steps to configure:
+-# In the Urho3D project root directory, invoke "cmake-gui Source".
+-# Set the build directory name.
+-# Configure and update the build options as many times as necessary until there are no more new options in red. For the first configuration, choose the generator you like to use. Click the Group check box to group the build options.
+    - In the Ungrouped Entries: only check one of these options (ANDROID, IOS, RASPI) when you target the platform, leave them unchecked for dekstop/native build.
+    - In the URHO3D group: check any of the options you desire. Some of the options when checked may cause new options to be made available in the subsequent configuration loop.
+-# Generate when all the configurations are done.
+
+\page Running Running Urho3D player application
+
+The Urho3D player application in the Bin directory contains all the engine runtime functionality. However, it does not contain any inbuilt logic, and therefore must be supplied with the name of the application script file it should run:
+
+\verbatim
+Urho3DPlayer <scriptfilename> [options]
+\endverbatim
+
+The scripting language supported by default is AngelScript (http://www.angelcode.com/angelscript); the script files have .as extension and need to be placed under either the Bin/Data or Bin/CoreData subdirectories so that Urho3DPlayer can find them. An application script is required to have the function void Start(), which will be executed before starting the engine main loop. It is this function's responsibility to initialize the application and to hook up to any necessary \ref Events "events", such as the update that happens every frame.
+
+Lua language support can optionally be built in, see \ref Build_Options "Build options".
+
+On Android and iOS the command line can not be entered, so it is instead read from the file Bin/Data/CommandLine.txt. By default the NinjaSnowWar example will be run.
+
+\section Running_Commandline Command line options
+
+The engine can be configured using the following command line options.
+
+\verbatim
+-x <res>     Horizontal resolution
+-y <res>     Vertical resolution
+-m <level>   Enable hardware multisampling
+-v           Enable vertical sync
+-t           Enable triple buffering
+-w           Start in windowed mode
+-s           Enable resizing when in windowed mode
+-q           Enable quiet mode which does not log to standard output stream
+-b <length>  Sound buffer length in milliseconds
+-r <freq>    Sound mixing frequency in Hz
+-p <paths>   Resource path(s) to use, separated by semicolons
+-ap <paths>  Autoload resource path(s) to use, separated by semicolons
+-log <level> Change the log level, valid 'level' values are 'debug', 'info', 'warning', 'error'
+-ds <file>   Dump used shader variations to a file for precaching
+-mq <level>  Material quality level, default 2 (high)
+-tq <level>  Texture quality level, default 2 (high)
+-tf <level>  Texture filter mode, default 2 (trilinear)
+-af <level>  Texture anisotropy level, default 4. Also sets anisotropic filter mode
+-flushgpu    Flush GPU command queue each frame. Effective only on Direct3D9
+-borderless  Borderless window mode
+-headless    Headless mode. No application window will be created
+-landscape   Use landscape orientations (iOS only, default)
+-portrait    Use portrait orientations (iOS only)
+-prepass     Use light pre-pass rendering
+-deferred    Use deferred rendering
+-lqshadows   Use low-quality (1-sample) shadow filtering
+-noshadows   Disable shadow rendering
+-nolimit     Disable frame limiter
+-nothreads   Disable worker threads
+-nosound     Disable sound output
+-noip        Disable sound mixing interpolation
+-sm2         Force SM2.0 rendering
+-touch       Touch emulation on desktop platform
+\endverbatim
+
+\section Running_Xcode_AngelScript_Info Mac OS X specific - How to view/edit AngelScript within Xcode
+
+By default Mac OS X recognizes file having extension .as as 'AppleSingle Archive'. So, even after associating this file type to always open with Xcode, Xcode is still not able to view/edit the content of the file correctly. In order to view/edit the scripts, after launching the Urho3D project in Xcode, select the .as file(s) in the Project Navigator and then in the %File Inspector (right panel) change the file type from 'Default - AppleSingle archive' to 'C++ Source' in the %File Type drop down list. The current editor view usually does not refresh its content after this change. Selecting another file in the Project Navigator then reselecting the .as file should force the editor to reload and show the .as file correctly afterwards.
+
+The drawback of the above approach is, Xcode does not remember it. The steps need to be carried out each time Xcode is relaunched.
+
+To solve this permanently, we need to 'hack' the system a little bit to 'fool' Xcode to always treat .as file as one of the C++ source files. Execute the following commands in a terminal as normal user. These commands have been verified to work with Xcode 4.x on Lion and Xcode 5.x on Mountain Lion.
+
+\code
+$ cd /System/Library/CoreServices/CoreTypes.bundle/Contents
+$ plutil -convert xml1 Info.plist -o /tmp/Info.plist.xml
+$ sed -i.bak "s/<string>cxx<\/string>/<string>cxx<\/string>\\`echo -e '\n\r'`<string>as<\/string>/g" /tmp/Info.plist.xml
+$ sudo cp -p Info.plist{,.ori}
+$ sudo plutil -convert binary1 /tmp/Info.plist.xml -o Info.plist
+$ find /System/Library/Frameworks -type f -name lsregister -exec {} -kill -r -domain local -domain system -domain user -domain network \;
+\endcode
+
+The last command resets the launch service database and rebuilds it, so the changes should take effect immediately when Xcode restarts.
+
+
+\page Examples Examples
+
+The examples included with Urho3D consist of two larger applications built in AngelScript, and a set of smaller sample applications provided in both C++, AngelScript and Lua, which demonstrate a specific engine feature.
+
+\section Examples_NinjaSnowWar NinjaSnowWar
+
+The first of the larger examples is a third-person action game. To start, run NinjaSnowWar.bat or NinjaSnowWar.sh in the Bin directory, or use the command Urho3DPlayer Scripts/NinjaSnowWar.as
+
+Key and mouse controls:
+
+\verbatim
+WSAD        Move
+Left mouse  Attack
+Space       Jump
+ESC         Exit
+F1          Toggle console
+F2          Toggle profiling display
+F3          Toggle physics debug geometry
+F4          Toggle octree debug geometry
+\endverbatim
+
+If a joystick is connected, it can also be used for controlling the player character.
+
+NinjaSnowWar also supports client/server multiplayer. To start the server, run the command NinjaSnowWar.bat -server (-headless option can optionally given so that the server will not open a graphics window.) To connect to a server, specify the option -address followed by the server address (for example -address 127.0.0.1). Optionally set client username with the option -username, followed by the desired name. Use -nobgm option to switch music off.
+
+\section Examples_Editor Editor
+
+The second larger example is a scene and %UI layout editor application written in script. To start, run Editor.bat or Editor.sh, or use the command Urho3DPlayer Scripts/Editor.as
+
+For details on how to use the editor, see \ref EditorInstructions "Editor instructions."
+
+\section Examples_Samples Sample applications
+
+The sample applications start from the very simple (a "Hello World" program) and progress to demonstrate more complex engine features. The code is heavily commented and should be easy to follow for learning. The applications display on-screen instructions when run.
+
+The AngelScript and Lua versions reside in the Bin/Data/Scripts and Bin/Data/LuaScripts directories. %Batch files to run each of them are not provided due to their large amount: instead run the player application with the script file name as the parameter, for example Urho3DPlayer Scripts/01_HelloWorld.as
+
+The C++ versions need to be explicitly enabled in the build with the CMake option -DURHO3D_SAMPLES=1. When enabled, the executables will be produced into the Bin directory and can be run from there. Their source code is in the Source/Samples directory.
+
+The samples provide the following common key controls:
+
+\verbatim
+ESC         Exit
+F1          Toggle console
+F2          Toggle debug HUD
+1           Cycle texture quality
+2           Cycle material quality
+3           Toggle specular lighting
+4           Toggle shadow rendering
+5           Cycle shadow resolution
+6           Cycle shadow filtering quality
+7           Toggle occlusion culling
+8           Toggle dynamic instancing
+9           Take a screenshot and save to the Data directory
+\endverbatim
+
+
+\page UsingLibrary Using Urho3D as external library
+
+This page shows how to create a new C++ project linking against Urho3D library as external library. There are two approaches to do this. It is imperative to clear the CMake cache when changing from one approach to the other. In fact, you also need to clear the cache when any of the environment variables required by the CMake build script below change its value.
+
+First of all, structure your project similar to Urho3D project as below:
+
+\code
+PROJECT_ROOT/
+ ┝ Source/
+ ┝ Build/
+ ┝ Bin/
+ ┕ *.bat or *.sh
+\endcode
+
+The Source/ directory is where your project CMakeLists.txt and all your source codes should reside. The Bin/ directory is where all the executables output will be generated. In order to run the executable in this directory, you need to copy (or symlink) the CoreData/ and Data/ directories from Urho3D project Bin/ directory (or from Urho3D SDK installation) to here. You may also want to copy (or symlink) the batch files or shell script files from Urho3D project root directory (or from Urho3D SDK installation) to your project root directory. The Build/ directory will be created automatically by the Urho3D CMake module that will be discussed shortly below. The *.bat or *.sh scripts work together with the module to create a so-called out-of-source build tree to keep the Source/ directory clean from intermediate build files.
+
+\section UsingLibraryFromProjectRootTree From Urho3D project root tree
+
+This section assumes that you have already successfully build a static or shared library in the Urho3D project (separately from your own project). In order to find Urho3D library in Urho3D project library output directory, specify an environment variable called "URHO3D_HOME" which points to a Urho3D project root directory that you want to use (if you have more than one).
+
+In your own project Source/ directory, create a new CMakeLists.txt file and add the following lines: (replace MyProjectName and MyExecutableName with the actual names you want)
+
+\code
+# Set project name
+project (MyProjectName)
+
+# Set minimum version
+cmake_minimum_required (VERSION 2.8.6)
+
+if (COMMAND cmake_policy)
+    cmake_policy (SET CMP0003 NEW)
+endif ()
+
+# Set CMake modules search path
+set (CMAKE_MODULE_PATH $ENV{URHO3D_HOME}/Source/CMake/Modules CACHE PATH "Path to Urho3D-specific CMake modules")
+
+# Include Urho3D Cmake common module
+include (Urho3D-CMake-common)
+
+# Find Urho3D library
+find_package (Urho3D REQUIRED)
+include_directories (${URHO3D_INCLUDE_DIRS})
+
+# Define target name
+set (TARGET_NAME MyExecutableName)
+
+# Define source files
+define_source_files ()
+
+# Setup target with resource copying
+setup_main_executable ()
+\endcode
+
+The CMAKE_MODULE_PATH is setup so that CMake can find the Urho3D-specific CMake modules provided by Urho3D project inside your own project. The Urho3D-CMake-common.cmake is the module where all the reusable commands and macros are defined. It also gives your project cross-platform build capability similar to Urho3D project.
+
+When both Urho3D static and shared library are built and available in the Urho3D project's library output directory, the FindUrho3D.cmake module has precedence to first select static library type over over shared library type. However, you can use URHO3D_LIB_TYPE build option to explicitly specify which Urho3D library type to be selected. When linking statically against Urho3D static library, Urho3D-CMake-common.cmake module automatically set "URHO3D_STATIC_DEFINE" compiler define for your project. This compiler define is crucial for static linking, especially on MSVC.
+
+The define_source_files() and setup_main_executable() are Urho3D-specific macros. The define_source_file() macro is a shorthand to glob all the source files in the current source directory. It is equivalent to these commands:
+
+\code
+file (GLOB CPP_FILES *.cpp)
+file (GLOB H_FILES *.h)
+set (SOURCE_FILES ${CPP_FILES} ${H_FILES})
+\endcode
+
+The setup_main_executable() macro then uses SOURCE_FILES and TARGET_NAME variables to setup a new CMake target that would work on ALL platforms supported by Urho3D. Make sure both your project name and target name are not called 'Urho3D', as this name is already reserved by Urho3D project.
+
+\section UsingLibraryFromSDK From Urho3D SDK installation
+
+This section assumes that you have already installed Urho3D SDK into your system. If you have installed the SDK in a non-default location then you need to use "URHO3D_INSTALL_PREFIX" environment variable to specify the prefix path of the non-default installation location.
+
+In your own project Source/ directory, create a new CMakeLists.txt file similar to the first approach but change the CMake module search path setup to read as follows on Windows platform:
+
+\code
+# Set CMake modules search path
+set (CMAKE_MODULE_PATH $ENV{URHO3D_INSTALL_PREFIX}/share/CMake/Modules ${CMAKE_INSTALL_PREFIX}/share/CMake/Modules CACHE PATH "Path to Urho3D-specific CMake modules")
+\endcode
+
+On non-Windows platform:
+
+\code
+# Set CMake modules search path
+set (CMAKE_MODULE_PATH $ENV{URHO3D_INSTALL_PREFIX}/share/Urho3D/CMake/Modules ${CMAKE_INSTALL_PREFIX}/share/Urho3D/CMake/Modules CACHE PATH "Path to Urho3D-specific CMake modules")
+\endcode
+
+\subsection UsingLibraryFromSDKWithPkgConfig Using pkg-config instead of CMake
+
+If for some reason you could not use CMake in your project, you could configure your project to compile and link against Urho3D library from SDK installation using 'pkg-config' tool with the help of Urho3D.pc configuration file (which is installed as part of the SDK installation). If the Urho3D SDK is being installed into a local location (such as /usr/local) or a non-default location, then most likely you would need to specify PKG_CONFIG_PATH environment variable to point to the location of the configuration file for this to work. Below are a few invocation examples on a 64-bit RedHat-based distro with local installation:
+
+\code
+# To get installed Urho3D version
+PKG_CONFIG_PATH=/usr/local/lib64/pkgconfig pkg-config --modversion Urho3D
+
+# To compile and link natively in one liner
+c++ -o Urho3DPlayer Urho3DPlayer.cpp `PKG_CONFIG_PATH=/usr/local/lib64/pkgconfig pkg-config --cflags --libs Urho3D`
+
+# To compile and link natively but in separate steps
+export PKG_CONFIG_PATH=/usr/local/lib64/pkgconfig
+c++ -c Urho3DPlayer.cpp `pkg-config --cflags Urho3D`
+c++ -o Urho3DPlayer Urho3DPlayer.o `pkg-config --libs Urho3D`
+
+# To cross-compile and link for Raspberry Pi platform
+export CC=${RASPI_TOOL}/arm-linux-gnueabihf-c++
+export PKG_CONFIG_SYSROOT_DIR=${RASPI_ROOT}
+export PKG_CONFIG_PATH=${RASPI_ROOT}/usr/local/lib/pkgconfig
+$CC -o Urho3DPlayer Urho3DPlayer.cpp `pkg-config --cflags --libs Urho3D`
+\endcode
+
+\page Structure Overall structure
+
+The Urho3D engine compiles into one library. Conceptually it consists of several "sublibraries" that represent different subsystems or functionality. Each of these resides in a subdirectory
+under the Source/Engine directory:
+
+- Container. Provides STL replacement classes and shared pointers.
+- Math. Provides vector, quaternion & matrix types and geometric shapes used in intersection tests.
+- Core. Provides the execution Context, the base class Object for typed objects, object factories, \ref Event "event handling", threading and profiling.
+- IO. Provides file system access, stream input/output and logging.
+- %Resource. Provides the ResourceCache and the base resource types, including XML documents.
+- %Scene. Provides Node and Component classes, from which Urho3D scenes are built.
+- %Graphics. Provides application window handling and 3D rendering capabilities.
+- %Input. Provides input device access in both polled and event-based mode.
+- %Network. Provides client-server networking functionality.
+- %Audio. Provides the audio subsystem and playback of .wav & .ogg sounds in either 2D or 3D.
+- %UI. Provides graphical user interface elements.
+- Physics. Provides physics simulation.
+- Navigation. Provides navigation mesh generation and pathfinding.
+- Urho2D. Provides 2D rendering components that integrate into the 3D scene.
+- %Script. Provides scripting support using the AngelScript language.
+- %Engine. Instantiates the subsystems from the modules above (except Script, which needs to be instantiated by the application) and manages the main loop iteration.
+
+\section Structure_Context Execution context
+
+The heart of Urho3D is the Context object, which must always be created as the first in a Urho3D application, and deleted last. All "important" objects that derive from the Object base class,
+such as scene nodes, resources like textures and models, and the subsystems themselves require %Context pointer in their constructor. This avoids both the singleton pattern for subsystems,
+or having to pass around several objects into constructors.
+
+The %Context provides the following functionality (described in detail on their own pages):
+
+- Registering and accessing \ref Subsystems "subsystems"
+- Creation and reflection facilities per object type: \ref ObjectTypes "object factories" and \ref Serialization "serializable attributes".
+- Sending \ref Events "events" between objects
+
+\section Structure_ThirdParty Third-party libraries
+
+The third-party libraries used by Urho3D and their purposes are:
+
+- AngelScript: scripting language implementation
+- Bullet: physics simulation implementation
+- Civetweb: HTTP requests, use could be expanded to also provide an embedded web server
+- FreeType: font rendering
+- GLEW: OpenGL extensions handling
+- kNet: UDP networking
+- libcpuid: CPU properties detection
+- Lua, LuaJIT, tolua+: Lua scripting implementation and bindings
+- LZ4: data compression for package files
+- MojoShader: HLSL shader reflection after compiling
+- Open Asset Import Library: reading various 3D file formats
+- pugixml: parsing XML files
+- Recast/Detour: navigation mesh and pathfinding implementation
+- SDL: window and OpenGL context creation, input and sound output
+- StanHull: convex hull generation from triangle meshes, used for physics collision shapes
+- stb_image: image loading
+- stb_vorbis: Ogg Vorbis decoding
+
+
+\page Conventions Conventions
+
+Urho3D uses the following conventions and principles:
+
+- Left-handed coordinates. Positive X, Y & Z axes point to the right, up, and forward, and positive rotation is clockwise.
+
+- Degrees are used for angles.
+
+- Clockwise vertices define a front face.
+
+- %Audio volume is specified from 0.0 (silence) to 1.0 (full volume)
+
+- Path names use slash instead of backslash. Paths will be converted internally into the necessary format when calling into the operating system.
+
+- In the script API, properties are used whenever appropriate instead of %Set... and Get... functions. If the setter and getter require index parameters, the property will use array-style indexing, and its name will be in plural. For example model->SetMaterial(0, myMaterial) in C++ would become model.materials[0] = myMaterial in script.
+
+- Raw pointers are used whenever possible in the classes' public API. This simplifies exposing functions & classes to script, and is relatively safe, because SharedPtr & WeakPtr use intrusive reference counting.
+
+- No C++ exceptions. Error return values (false / null pointer / dummy reference) are used instead. %Script exceptions are used when there is no other sensible way, such as with out of bounds array access.
+
+- Feeding illegal data to public API functions, such as out of bounds indices or null pointers, should not cause crashes or corruption. Instead errors are logged as appropriate.
+
+- Third party libraries are included as source code for the build process. They are however hidden from the public API as completely as possible.
+
+For more details related to the C++ coding style, see also \ref CodingConventions "Coding conventions".
+
+
+\page EditorInstructions Editor instructions
+
+The Urho3D editor is a script application that can be run with the Urho3D player application. To start, execute any of these commands: (in the Bin directory) Editor.bat, Editor.sh or Urho3DPlayer Scripts/Editor.as
+
+All the \ref Running_Commandline "command line options" supported by Urho3D player application are available for Editor as well. Additionally, Editor also supports the following command line options:
+
+\verbatim
+-scene </path/to/scene.xml>     Load a scene after starting up
+\endverbatim
+
+Hint: to get some content to look at, run the Physics sample application (Bin/Data/Scripts/11_Physics.as), and press F5. This saves a scene file called Physics.xml into the Data/Scenes subdirectory, which can be loaded in the editor. The NinjaSnowWar scene also exists in the Data/Scenes subdirectory, and the NinjaSnowWar object "prefabs" are in the Data/Objects subdirectory.
+
+\section EditorInstructions_Controls Controls
+
+\verbatim
+Left mouse         - Select nodes or drag the node transform gizmo. Hold Shift to
+                     select components instead. Hold Ctrl to multiselect.
+Right mouse        - Hold down and move mouse to rotate camera
+Middle mouse       - Hold down orbits the camera around selected objects
+Shift+Middle mouse - Hold down pans the camera
+
+WSAD or arrows     - Move
+Shift+WSAD         - Move faster
+E                  - Ascend
+Q                  - Descend
+Shift+E,Q          - Ascend or descend faster
+
+Numpad5            - Toggle orthographic / perspective camera
+Numpad1            - Front view
+Numpad3            - Right hand view
+Numpad7            - Top view
+Ctrl+Numpad1       - Back view
+Ctrl+Numpad3       - Left view
+Ctrl+Numpad7       - Bottom view
+
+Ctrl+1,2,3         - Object manipulation mode: move/rotate/scale
+Ctrl+4             - Object selection mode, no manipulation
+Ctrl+5             - Toggle between world and local axes manipulation
+Ctrl+6,7           - Cycle through components to pick: geometries, lights, zones,
+                     collision shapes; and ui-elements
+Ctrl+arrows        - Manipulate node in X & Z directions
+Ctrl+pgup/pgdn     - Manipulate node in Y direction
+Ctrl+plus/minus    - Scale node uniformly (scale mode only)
+Ctrl+Shift+N       - New scene
+Ctrl+O             - Open scene
+Ctrl+S             - Save scene
+Ctrl+Shift+S       - Save scene as
+Ctrl+A             - Select/deselect all root level nodes
+Ctrl+X,C,V         - Cut/copy/paste node or component
+Ctrl+E             - Enable/disable node hierarchy or component
+Ctrl+U             - Unparent scene node
+Ctrl+H             - Open the scene hierarchy window
+Ctrl+I             - Open the attribute inspector window
+Ctrl+P             - Toggle scene update on/off
+Ctrl+W             - Cycle through solid, wireframe and point rendering
+Ctrl+Z             - Undo
+Ctrl+Y             - Redo
+Ctrl+Space         - Open quick menu
+ESC                - Close the file selector or editor settings window
+DEL                - Delete node or component
+F1                 - Toggle console
+F2                 - Toggle rendering debug geometry
+F3                 - Toggle physics debug geometry
+F4                 - Toggle octree debug geometry
+F11                - Captures a screenshot
+\endverbatim
+
+Press right mouse button in the 3D view if you want to defocus the active window without changing the object selection.
+
+\section EditorInstructions_Workflow Workflow
+
+When you start with an empty scene, set the resource path first (%File -> %Set resource path). This is the base directory, under which the subdirectories Models, Materials & Textures will be created as you import assets.
+
+Scenes should be saved either into this base directory, or into its immediate subdirectory, named for example Scenes or Levels.
+
+Check the Editor settings window so that the camera parameters match the size of the objects you are using.
+
+The "Remember resource path" option in the settings window controls whether the resource path you set will be remembered on the next run.
+
+The editor settings will be saved on exit to a file Urho3D\Editor\Config.xml in the My Documents directory. Delete this file if you want to revert the settings to defaults.
+
+\section EditorInstructions_Editing Editing
+
+New scene nodes and components are created from the Create menu at the top. Their attributes can then be edited in the attribute inspector window. Note that the node transform shown is the local transform (offset from parent.)
+
+As an alternative to using the transform gizmo, scene nodes can be moved/rotated/scaled by Ctrl + arrow keys and Page Up / Page Down. Press Ctrl+1,2,3 to change the manipulation mode, and Ctrl+4 to toggle between world relative and scene node relative movement.
+
+To reparent scene nodes, drag and drop them onto the new parent scene node in the scene hierarchy window. Reparenting should retain the effective world transform, so check afterwards from the component window that the local transform is what you expect it to be. Components can not be dragged between nodes, but can be duplicated with cut/copy/paste operations.
+
+To locate a scene node from the scene, double-click it in the hierarchy window.
+
+To create a user variable into the current node, or delete it, type the variable name into the edit field below the node attributes, and press New or Del buttons next to it. The New button will prompt to choose the variable type.
+
+While editing, you can execute script files using the "Run script" item in the %File menu. These are AngelScript files that are executed in immediate mode ie. you do not need to define a function. The editor's scene will be accessible to the script as the global property "scene."
+
+Components of same type can be multi-edited. Where attribute values differ, the attribute field will be left blank, but editing the attribute will apply the change to all components.
+
+In addition to whole scenes, single scene nodes including all their components and child nodes can be loaded and saved (%File -> Load node, %File -> Save node as.) These can act as "prefabs" for speeding up scene construction. To save a node, it needs first to be selected in the hierarchy window.
+
+Primitive geometries (boxes, spheres, cylinders) can be instantiated from the Create menu. Note that these are just ordinary model files in the Bin/Data/Models directory; their Blender format source files are in the SourceAssets directory.
+
+Additionally a resource browser is available to access the contents of resource directories. Whenever the editor is opened or a scene is loaded the resource browser scans for resources. If at anytime the resources change the reload button can be pressed at the top-right of the resource browser and the resource browser will rescan. Two methods are provided to find resources. A tree view of the folders and a search bar. The search box utilizes a simple string substring of the filename. Resources can also be filtered by type by opening the filter panel which is toggled by the small filter icon.  There are lots of contextual options for each resource type such as dragging a resource into the hierarchy view, a LineEdit, or in the viewport.  A right click context menu on a resource in the browser will give additional options per resource type.
+
+
+\section EditorInstructions_Importing Importing
+
+The editor can import models or scenes from all the formats that the Open Asset Import Library supports, see http://assimp.sourceforge.net/main_features_formats.html
+
+%Model and scene import work differently: model import will take everything in the source file (for example a Collada scene), and combine it into a single model, with possibly many subgeometries. %Scene import on the other hand will export each source scene node separately, creating multiple models as necessary.
+
+When a model is imported, it will also be instantiated into the scene as a new scene node with a StaticModel component.
+
+To do the actual importing, the editor will invoke AssetImporter from the same directory where the Urho3DPlayer application was run from, so be sure both are built.
+
+If the imported scene has no lights, a single directional light is created, so that you can at least see something.
+
+*/
+
+}